# encoding: utf-8


from __future__ import division, print_function

import numpy as np
import pytest as pt

import mpnum.factory as factory
from numpy.testing import assert_array_almost_equal

<<<<<<< HEAD
=======
from mparray_test import MP_TEST_PARAMETERS
>>>>>>> 7a4ae113
from mpnum._testing import assert_correct_normalization


@pt.mark.parametrize('nr_sites, local_dim, rank', [(2, 3, 3), (3, 2, 4),
                                                       (6, 2, 4), (4, 3, 5),
                                                       (5, 2, 1)])
def test_mpdo_positivity(nr_sites, local_dim, rank, rgen):
    rho = factory.random_mpdo(nr_sites, local_dim, rank, rgen)
    rho_dense = rho.to_array_global().reshape((local_dim**nr_sites,) * 2)

    np.testing.assert_array_almost_equal(rho_dense, rho_dense.conj().T)
    lambda_min = min(np.real(np.linalg.eigvals(rho_dense)))
    assert lambda_min > -1e-14, "{} < -1e-14".format(lambda_min)


#  @pt.mark.parametrize('dtype', MP_TEST_DTYPES)
@pt.mark.parametrize('nr_sites, local_dim, _', pt.MP_TEST_PARAMETERS)
@pt.mark.parametrize('dtype', pt.MP_TEST_DTYPES)
def test_diagonal_mpa(nr_sites, local_dim, _, rgen, dtype):
    randfunc = factory._randfuncs[dtype]
    entries = randfunc((local_dim,), randstate=rgen)

    mpa_mp = factory.diagonal_mpa(entries, nr_sites)
    if nr_sites > 1:
        mpa_np = np.zeros((local_dim,) * nr_sites, dtype=dtype)
        np.fill_diagonal(mpa_np, entries)
    else:
        mpa_np = entries

    assert len(mpa_mp) == nr_sites
    assert mpa_mp.dtype is dtype
    assert_array_almost_equal(mpa_mp.to_array(), mpa_np)
    assert_correct_normalization(mpa_mp, nr_sites - 1, nr_sites)

    if nr_sites > 1:
        assert max(mpa_mp.ranks) == local_dim<|MERGE_RESOLUTION|>--- conflicted
+++ resolved
@@ -5,16 +5,10 @@
 
 import numpy as np
 import pytest as pt
+from numpy.testing import assert_array_almost_equal
 
 import mpnum.factory as factory
-from numpy.testing import assert_array_almost_equal
-
-<<<<<<< HEAD
-=======
-from mparray_test import MP_TEST_PARAMETERS
->>>>>>> 7a4ae113
 from mpnum._testing import assert_correct_normalization
-
 
 @pt.mark.parametrize('nr_sites, local_dim, rank', [(2, 3, 3), (3, 2, 4),
                                                        (6, 2, 4), (4, 3, 5),
