#!/usr/bin/env python
# encoding: utf-8
# FIXME Is there a better metric to compare two arrays/scalars than
#       assert_(array)_almost_equal? Something that takes magnitude into
#       account?

from __future__ import absolute_import, division, print_function

import numpy as np
import pytest as pt
from numpy.linalg import svd
from numpy.testing import assert_array_almost_equal, assert_array_equal, \
    assert_almost_equal, assert_equal
from six.moves import range # @UnresolvedImport

import mpnum.factory as factory
import mpnum.mparray as mp
from mpnum._tools import global_to_local, local_to_global
from mpnum import _tools


# nr_sites, local_dim, bond_dim
MP_TEST_PARAMETERS = [(6, 2, 4), (4, 3, 5), (5, 2, 1)]
# nr_sites, local_dim, bond_dim, sites_per_group
MP_TEST_PARAMETERS_GROUPS = [(6, 2, 4, 3), (6, 2, 4, 2), (4, 3, 5, 2)]


# We choose to use a global reperentation of multipartite arrays throughout our
# tests to be consistent and a few operations (i.e. matrix multiplication) are
# easier to express
def mpo_to_global(mpo):
    return local_to_global(mpo.to_array(), len(mpo))


###############################################################################
#                         Basic creation & operations                         #
###############################################################################
@pt.mark.parametrize('nr_sites, local_dim, _', MP_TEST_PARAMETERS)
def test_from_full(nr_sites, local_dim, _):
    psi = factory.random_vec(nr_sites, local_dim)
    mps = mp.MPArray.from_array(psi, 1)
    assert_array_almost_equal(psi, mps.to_array())

    op = factory.random_op(nr_sites, local_dim)
    mpo = mp.MPArray.from_array(op, 2)
    assert_array_almost_equal(op, mpo.to_array())


@pt.mark.parametrize('nr_sites, local_dim, bond_dim', MP_TEST_PARAMETERS)
def test_from_kron(nr_sites, local_dim, bond_dim):
    plegs = 2
    factors = tuple(factory._zrandn([nr_sites] + ([local_dim] * plegs)))
    op = _tools.mkron(*factors)
    op.shape = [local_dim] * (plegs * nr_sites)
    mpo = mp.MPArray.from_kron(factors)
    assert_array_almost_equal(op, mpo_to_global(mpo))


@pt.mark.parametrize('nr_sites, local_dim, _', MP_TEST_PARAMETERS)
def test_conjugations(nr_sites, local_dim, _):
    op = factory.random_op(nr_sites, local_dim)
    mpo = mp.MPArray.from_array(op, 2)
    assert_array_almost_equal(np.conj(op), mpo.C().to_array())


@pt.mark.parametrize('nr_sites, local_dim, _', MP_TEST_PARAMETERS)
def test_transposition(nr_sites, local_dim, _):
    op = factory.random_op(nr_sites, local_dim)
    mpo = mp.MPArray.from_array(global_to_local(op, nr_sites), 2)

    opT = op.reshape((local_dim**nr_sites,) * 2).T \
        .reshape((local_dim,) * 2 * nr_sites)
    assert_array_almost_equal(opT, mpo_to_global(mpo.T()))


###############################################################################
#                            Algebraic operations                             #
###############################################################################
@pt.mark.parametrize('nr_sites, local_dim, bond_dim', MP_TEST_PARAMETERS)
def test_dot(nr_sites, local_dim, bond_dim):
    mpo1 = factory.random_mpa(nr_sites, (local_dim, local_dim), bond_dim)
    op1 = mpo_to_global(mpo1)
    mpo2 = factory.random_mpa(nr_sites, (local_dim, local_dim), bond_dim)
    op2 = mpo_to_global(mpo2)

    # Dotproduct of all 1st physical with 0th physical legs = np.dot
    dot_np = np.tensordot(op1.reshape((local_dim**nr_sites, ) * 2),
                          op2.reshape((local_dim**nr_sites, ) * 2),
                          axes=([1], [0]))
    dot_np = dot_np.reshape(op1.shape)
    dot_mp = mpo_to_global(mp.dot(mpo1, mpo2, axes=(1, 0)))
    assert_array_almost_equal(dot_np, dot_mp)
    # this should also be the default axes
    dot_mp = mpo_to_global(mp.dot(mpo1, mpo2))
    assert_array_almost_equal(dot_np, dot_mp)

    # Dotproduct of all 0th physical with 1st physical legs = np.dot
    dot_np = np.tensordot(op1.reshape((local_dim**nr_sites, ) * 2),
                          op2.reshape((local_dim**nr_sites, ) * 2),
                          axes=([0], [1]))
    dot_np = dot_np.reshape(op1.shape)
    dot_mp = mpo_to_global(mp.dot(mpo1, mpo2, axes=(0, 1)))
    assert_array_almost_equal(dot_np, dot_mp)
    # this should also be the default axes
    dot_mp = mpo_to_global(mp.dot(mpo1, mpo2, axes=(-2, -1)))
    assert_array_almost_equal(dot_np, dot_mp)


@pt.mark.parametrize('nr_sites, local_dim, bond_dim', MP_TEST_PARAMETERS)
def test_inner_vec(nr_sites, local_dim, bond_dim):
    mp_psi1 = factory.random_mpa(nr_sites, local_dim, bond_dim)
    psi1 = mp_psi1.to_array().ravel()
    mp_psi2 = factory.random_mpa(nr_sites, local_dim, bond_dim)
    psi2 = mp_psi2.to_array().ravel()

    inner_np = np.vdot(psi1, psi2)
    inner_mp = mp.inner(mp_psi1, mp_psi2)
    assert_almost_equal(inner_mp, inner_np)


@pt.mark.parametrize('nr_sites, local_dim, bond_dim', MP_TEST_PARAMETERS)
def test_inner_mat(nr_sites, local_dim, bond_dim):
    mpo1 = factory.random_mpa(nr_sites, (local_dim, local_dim), bond_dim)
    op1 = mpo_to_global(mpo1).reshape((local_dim**nr_sites, ) * 2)
    mpo2 = factory.random_mpa(nr_sites, (local_dim, local_dim), bond_dim)
    op2 = mpo_to_global(mpo2).reshape((local_dim**nr_sites, ) * 2)

    inner_np = np.trace(np.dot(op1.conj().transpose(), op2))
    inner_mp = mp.inner(mpo1, mpo2)
    assert_almost_equal(inner_mp, inner_np)


@pt.mark.parametrize('nr_sites, local_dim, bond_dim', MP_TEST_PARAMETERS)
def test_norm(nr_sites, local_dim, bond_dim):
    mp_psi = factory.random_mpa(nr_sites, local_dim, bond_dim)
    psi = mp_psi.to_array()

    assert_almost_equal(mp.inner(mp_psi, mp_psi), mp.norm(mp_psi)**2)
    assert_almost_equal(np.sum(psi.conj() * psi), mp.norm(mp_psi)**2)


@pt.mark.parametrize('nr_sites, local_dim, bond_dim', MP_TEST_PARAMETERS)
def test_add_and_subtr(nr_sites, local_dim, bond_dim):
    mpo1 = factory.random_mpa(nr_sites, (local_dim, local_dim), bond_dim)
    op1 = mpo_to_global(mpo1)
    mpo2 = factory.random_mpa(nr_sites, (local_dim, local_dim), bond_dim)
    op2 = mpo_to_global(mpo2)

    assert_array_almost_equal(op1 + op2, mpo_to_global(mpo1 + mpo2))
    assert_array_almost_equal(op1 - op2, mpo_to_global(mpo1 - mpo2))


@pt.mark.parametrize('nr_sites, local_dim, bond_dim', MP_TEST_PARAMETERS)
def test_mult_mpo_scalar(nr_sites, local_dim, bond_dim):
    mpo = factory.random_mpa(nr_sites, (local_dim, local_dim), bond_dim)
    op = mpo_to_global(mpo)
    scalar = np.random.randn()

    assert_array_almost_equal(scalar * op, mpo_to_global(scalar * mpo))

    mpo *= scalar
    assert_array_almost_equal(scalar * op, mpo_to_global(mpo))


@pt.mark.parametrize('nr_sites, local_dim, bond_dim', MP_TEST_PARAMETERS)
def test_div_mpo_scalar(nr_sites, local_dim, bond_dim):
    mpo = factory.random_mpa(nr_sites, (local_dim, local_dim), bond_dim)
    op = mpo_to_global(mpo)
    scalar = np.random.randn()

    assert_array_almost_equal(op / scalar, mpo_to_global(mpo / scalar))

    mpo /= scalar
    assert_array_almost_equal(op / scalar, mpo_to_global(mpo))


@pt.mark.parametrize('nr_sites, local_dim, bond_dim', MP_TEST_PARAMETERS)
def test_outer(nr_sites, local_dim, bond_dim):
    # NOTE: Everything here is in local form!!!
    assert nr_sites > 1

    mpo = factory.random_mpa(nr_sites // 2, (local_dim, local_dim), bond_dim)
    op = mpo.to_array()

    # Test with 2-factors with full form
    mpo_double = mp.outer((mpo, mpo))
    op_double = np.tensordot(op, op, axes=(tuple(), ) * 2)
    assert len(mpo_double) == 2 * len(mpo)
    assert_array_almost_equal(op_double, mpo_double.to_array())
    assert_array_equal(mpo_double.bdims, mpo.bdims + (1,) + mpo.bdims)

    # Test 3-factors iteratively (since full form would be too large!!
    diff = mp.outer((mpo, mpo, mpo)) - mp.outer((mpo, mp.outer((mpo, mpo))))
    diff.normalize()
    assert len(diff) == 3 * len(mpo)
    assert mp.norm(diff) < 1e-6


<<<<<<< HEAD
=======
@pt.mark.parametrize('nr_sites, local_dim, bond_dim, local_width', [(6, 2, 4, 3), (4, 3, 5, 2)])
def test_linear_chain_local_sum(nr_sites, local_dim, bond_dim, local_width):
    eye_lten = np.eye(local_dim, dtype=complex)
    eye_lten = eye_lten[None, ..., None]
    eye_mpa = mp.MPArray((eye_lten,))

    def embed_mpa(mpa, startpos):
        mpas = [eye_mpa] * startpos + [mpa] + \
               [eye_mpa] * (nr_sites - startpos - local_width)
        res = mp.outer(mpas)
        return res

    nr_startpos = nr_sites - local_width + 1
    mpas = [factory.random_mpa(local_width, (local_dim,) * 2, bond_dim)
            for i in range(nr_startpos)]

    # Embed with mp.outer() and calculate naive MPA sum:
    mpas_embedded = [embed_mpa(mpa, i) for i, mpa in enumerate(mpas)]
    mpa_sum = mpas_embedded[0]
    for mpa in mpas_embedded[1:]:
        mpa_sum += mpa

    # Compare with linear_chain_local_sum: Same result, smaller bond
    # dimension.
    mpa_sum_linear_chain = mp.linear_chain_local_sum(mpas)

    mpa_sum = mpa_sum.to_array()
    mpa_sum_linear_chain = mpa_sum_linear_chain.to_array()
    assert_array_almost_equal(mpa_sum_linear_chain, mpa_sum)


@pt.mark.parametrize('nr_sites, local_dim, bond_dim, keep_width', [(6, 2, 4, 3), (4, 3, 5, 2)])
def test_partial_trace_operator(nr_sites, local_dim, bond_dim, keep_width):
    mpo = factory.random_mpa(nr_sites, (local_dim, local_dim), bond_dim)
    op = mpo_to_global(mpo)

    startsites = range(nr_sites - keep_width + 1)
    for startsite, reduced_mpo in mp.partialtrace_operator(mpo, startsites, keep_width):
        traceout = tuple(range(startsite)) \
            + tuple(range(startsite + keep_width, nr_sites))
        red_from_op = _tools.partial_trace(op, traceout)
        assert_array_almost_equal(mpo_to_global(reduced_mpo), red_from_op,
                                  err_msg="not equal at startsite {}".format(startsite))


@pt.mark.parametrize('nr_sites, local_dim, bond_dim, keep_width', [(6, 2, 4, 3), (4, 3, 5, 2)])
def test_partial_local_purification_mps(nr_sites, local_dim, bond_dim, keep_width):
    mps = factory.random_mpa(nr_sites, (local_dim, local_dim), bond_dim)
    op = mpo_to_global(mp.local_purification_mps_to_mpo(mps))

    startsites = range(nr_sites - keep_width + 1)
    for startsite, reduced_mps in mp.partialtrace_local_purification_mps(
            mps, startsites, keep_width):
        reduced_mpo = mp.local_purification_mps_to_mpo(reduced_mps)
        red = mpo_to_global(reduced_mpo)
        traceout = tuple(range(startsite)) \
            + tuple(range(startsite + keep_width, nr_sites))
        red_from_op = _tools.partial_trace(op, traceout)
        assert_array_almost_equal(red, red_from_op,
                                  err_msg="not equal at startsite {}".format(startsite))


@pt.mark.parametrize('nr_sites, local_dim, bond_dim', MP_TEST_PARAMETERS)
def test_local_purification_mps_to_mpo(nr_sites, local_dim, bond_dim):
    if (nr_sites % 2) != 0:
        return
    nr_sites = nr_sites // 2
    mps = factory.random_mpa(nr_sites, (local_dim, local_dim), bond_dim)
    mpo = mp.local_purification_mps_to_mpo(mps)
    # Local form is what we will use: One system site, one ancilla site, etc
    purification = mps.to_array()
    # Convert to a density matrix
    purification = np.outer(purification, purification.conj())
    purification.shape = (local_dim,) * (2 * 2 * nr_sites)
    # Trace out the ancilla sites
    traceout = tuple(range(1, 2 * nr_sites, 2))
    state = _tools.partial_trace(purification, traceout)
    # Here, we need global form
    state2 = mpo_to_global(mpo)
    assert_array_almost_equal(state, state2)


@pt.mark.parametrize('nr_sites, local_dim, bond_dim', MP_TEST_PARAMETERS)
def test_mps_as_mpo(nr_sites, local_dim, bond_dim):
    mps = factory.random_mpa(nr_sites, local_dim, bond_dim)
    # Instead of calling the two functions, we call mps_as_mpo(),
    # which does exactly that:
    #   mps_as_puri = mp.mps_as_local_purification_mps(mps)
    #   mpo = mp.local_purification_mps_to_mpo(mps_as_puri)
    mpo = mp.mps_as_mpo(mps)
    # This is also a test of mp.mps_as_local_purification_mps() in the
    # following sense: Local purifications are representations of
    # mixed states. Therefore, compare mps and mps_as_puri by
    # converting them to mixed states.
    state = mps.to_array()
    state = np.outer(state, state.conj())
    state.shape = (local_dim,) * (2 * nr_sites)
    state2 = mpo_to_global(mpo)
    assert_array_almost_equal(state, state2)


>>>>>>> 97f488b0
###############################################################################
#                         Shape changes, conversions                          #
###############################################################################
@pt.mark.parametrize('nr_sites, local_dim, bond_dim, sites_per_group',
                     MP_TEST_PARAMETERS_GROUPS)
def test_group_sites(nr_sites, local_dim, bond_dim, sites_per_group):
    assert (nr_sites % sites_per_group) == 0, \
        'nr_sites not a multiple of sites_per_group'
    mpa = factory.random_mpa(nr_sites, (local_dim,) * 2, bond_dim)
    grouped_mpa = mpa.group_sites(sites_per_group)
    op = mpa.to_array()
    grouped_op = grouped_mpa.to_array()
    assert_array_almost_equal(op, grouped_op)


@pt.mark.parametrize('nr_sites, local_dim, bond_dim, sites_per_group',
                     MP_TEST_PARAMETERS_GROUPS)
def test_split_sites(nr_sites, local_dim, bond_dim, sites_per_group):
    assert (nr_sites % sites_per_group) == 0, \
        'nr_sites not a multiple of sites_per_group'
    mpa = factory.random_mpa(nr_sites // sites_per_group,
                             (local_dim,) * (2 * sites_per_group), bond_dim)
    split_mpa = mpa.split_sites(sites_per_group)
    op = mpa.to_array()
    split_op = split_mpa.to_array()
    assert_array_almost_equal(op, split_op)


###############################################################################
#                         Normalization & Compression                         #
###############################################################################
def assert_lcannonical(ltens, msg=''):
    ltens = ltens.reshape((np.prod(ltens.shape[:-1]), ltens.shape[-1]))
    prod = ltens.conj().T.dot(ltens)
    assert_array_almost_equal(prod, np.identity(prod.shape[0]),
                              err_msg=msg)


def assert_rcannonical(ltens, msg=''):
    ltens = ltens.reshape((ltens.shape[0], np.prod(ltens.shape[1:])))
    prod = ltens.dot(ltens.conj().T)
    assert_array_almost_equal(prod, np.identity(prod.shape[0]),
                              err_msg=msg)


def assert_correct_normalzation(mpo, lnormal_target, rnormal_target):
    lnormal, rnormal = mpo.normal_form

    assert_equal(lnormal, lnormal_target)
    assert_equal(rnormal, rnormal_target)

    for n in range(lnormal):
        assert_lcannonical(mpo[n], msg="Failure left cannonical (n={}/{})"
                           .format(n, lnormal_target))
    for n in range(rnormal, len(mpo)):
        assert_rcannonical(mpo[n], msg="Failure right cannonical (n={}/{})"
                           .format(n, rnormal_target))


@pt.mark.parametrize('nr_sites, local_dim, _', MP_TEST_PARAMETERS)
def test_from_full_normalization(nr_sites, local_dim, _):
    op = factory.random_op(nr_sites, local_dim)
    mpo = mp.MPArray.from_array(op, 2)
    assert_correct_normalzation(mpo, nr_sites - 1, nr_sites)


# FIXME Add counter to normalization functions
@pt.mark.parametrize('nr_sites, local_dim, bond_dim', MP_TEST_PARAMETERS)
def test_incremental_normalization(nr_sites, local_dim, bond_dim):
    mpo = factory.random_mpa(nr_sites, (local_dim, local_dim), bond_dim)
    op = mpo_to_global(mpo)
    assert_correct_normalzation(mpo, 0, nr_sites)
    assert_array_almost_equal(op, mpo_to_global(mpo))

    for site in range(1, nr_sites):
        mpo.normalize(left=site)
        assert_correct_normalzation(mpo, site, nr_sites)
        assert_array_almost_equal(op, mpo_to_global(mpo))

    for site in range(nr_sites - 1, 0, -1):
        mpo.normalize(right=site)
        assert_correct_normalzation(mpo, site - 1, site)
        assert_array_almost_equal(op, mpo_to_global(mpo))


# FIXME Add counter to normalization functions
@pt.mark.parametrize('nr_sites, local_dim, bond_dim', MP_TEST_PARAMETERS)
def test_jump_normalization(nr_sites, local_dim, bond_dim):
    mpo = factory.random_mpa(nr_sites, (local_dim, local_dim), bond_dim)
    op = mpo_to_global(mpo)
    assert_correct_normalzation(mpo, 0, nr_sites)
    assert_array_almost_equal(op, mpo_to_global(mpo))

    center = nr_sites // 2
    mpo.normalize(left=center - 1, right=center)
    assert_correct_normalzation(mpo, center - 1, center)
    assert_array_almost_equal(op, mpo_to_global(mpo))


@pt.mark.parametrize('nr_sites, local_dim, bond_dim', MP_TEST_PARAMETERS)
def test_full_normalization(nr_sites, local_dim, bond_dim):
    mpo = factory.random_mpa(nr_sites, (local_dim, local_dim), bond_dim)
    op = mpo_to_global(mpo)
    assert_correct_normalzation(mpo, 0, nr_sites)
    assert_array_almost_equal(op, mpo_to_global(mpo))

    mpo.normalize(right=1)
    assert_correct_normalzation(mpo, 0, 1)
    assert_array_almost_equal(op, mpo_to_global(mpo))

    ###########################################################################
    mpo = factory.random_mpa(nr_sites, (local_dim, local_dim), bond_dim)
    op = mpo_to_global(mpo)
    assert_correct_normalzation(mpo, 0, nr_sites)
    assert_array_almost_equal(op, mpo_to_global(mpo))

    mpo.normalize(left=len(mpo) - 1)
    assert_correct_normalzation(mpo, len(mpo) - 1, len(mpo))
    assert_array_almost_equal(op, mpo_to_global(mpo))


def test_normalization_compression():
    """If the bond dimension is too large at the boundary, qr decompostion
    in normalization may yield smaller bond dimension"""
    mpo = factory.random_mpa(sites=2, ldim=2, bdim=20)
    mpo.normalize(right=1)
    assert_correct_normalzation(mpo, 0, 1)
    assert mpo.bdims[0] == 2

    mpo = factory.random_mpa(sites=2, ldim=2, bdim=20)
    mpo.normalize(left=1)
    assert_correct_normalzation(mpo, 1, 2)
    assert mpo.bdims[0] == 2


@pt.mark.parametrize('nr_sites, local_dim, bond_dim', MP_TEST_PARAMETERS)
def test_mult_mpo_scalar_normalization(nr_sites, local_dim, bond_dim):
    mpo = factory.random_mpa(nr_sites, (local_dim, local_dim), bond_dim)
    op = mpo_to_global(mpo)
    scalar = np.random.randn()

    center = nr_sites // 2
    mpo.normalize(left=center - 1, right=center)
    mpo_times_two = scalar * mpo

    assert_array_almost_equal(scalar * op, mpo_to_global(mpo_times_two))
    assert_correct_normalzation(mpo_times_two, center - 1, center)

    mpo *= scalar
    assert_array_almost_equal(scalar * op, mpo_to_global(mpo))
    assert_correct_normalzation(mpo, center - 1, center)


#####################
#  SVD compression  #
#####################
@pt.mark.parametrize('nr_sites, local_dim, bond_dim', MP_TEST_PARAMETERS)
def test_compression_svd_trivial(nr_sites, local_dim, bond_dim):
    mpo = factory.random_mpa(nr_sites, (local_dim, local_dim), bond_dim)

    mpo_new = mpo.copy()
    mpo_new.compress(bdim=10 * bond_dim, method='svd', direction='right')
    assert_array_equal(mpo.bdims, mpo_new.bdims)
    assert_array_almost_equal(mpo_to_global(mpo), mpo_to_global(mpo_new))

    mpo_new = mpo.copy()
    mpo_new.compress(bdim=10 * bond_dim, method='svd', direction='left')
    assert_array_equal(mpo.bdims, mpo_new.bdims)
    assert_array_almost_equal(mpo_to_global(mpo), mpo_to_global(mpo_new))


@pt.mark.parametrize('nr_sites, local_dim, bond_dim', MP_TEST_PARAMETERS)
def test_compression_svd_hard_cutoff(nr_sites, local_dim, bond_dim):
    mpo = factory.random_mpa(nr_sites, (local_dim, local_dim), bond_dim)
    zero = factory.zero(nr_sites, (local_dim, local_dim), bond_dim)
    mpo_new = mpo + zero

    assert_array_almost_equal(mpo_to_global(mpo), mpo_to_global(mpo_new))
    for bdims in zip(mpo.bdims, zero.bdims, mpo_new.bdims):
        assert_equal(bdims[0] + bdims[1], bdims[2])

    # Right-compression
    mpo_new = mpo + zero
    overlap = mpo_new.compress(bdim=bond_dim, method='svd', direction='right')
    assert_array_equal(mpo_new.bdims, bond_dim)
    assert_array_almost_equal(mpo_to_global(mpo), mpo_to_global(mpo_new))
    assert_correct_normalzation(mpo_new, nr_sites - 1, nr_sites)
    # since no truncation error should occur
    assert_almost_equal(overlap, mp.norm(mpo)**2, decimal=5)

    # Left-compression
    mpo_new = mpo + zero
    overlap = mpo_new.compress(bdim=bond_dim, method='svd', direction='left')
    assert_array_equal(mpo_new.bdims, bond_dim)
    assert_array_almost_equal(mpo_to_global(mpo), mpo_to_global(mpo_new))
    assert_correct_normalzation(mpo_new, 0, 1)
    # since no truncation error should occur
    assert_almost_equal(overlap, mp.norm(mpo)**2, decimal=5)


@pt.mark.parametrize('nr_sites, local_dim, bond_dim', MP_TEST_PARAMETERS)
def test_compression_svd_relerr(nr_sites, local_dim, bond_dim):
    mpo = factory.random_mpa(nr_sites, (local_dim, local_dim), bond_dim)
    zero = factory.zero(nr_sites, (local_dim, local_dim), bond_dim)
    mpo_new = mpo + zero

    assert_array_almost_equal(mpo_to_global(mpo), mpo_to_global(mpo_new))
    for bdims in zip(mpo.bdims, zero.bdims, mpo_new.bdims):
        assert_equal(bdims[0] + bdims[1], bdims[2])

    # Right-compression
    mpo_new = mpo + zero
    mpo_new.compress(relerr=1e-6, method='svd', direction='right')
    assert_array_equal(mpo_new.bdims, bond_dim)
    assert_array_almost_equal(mpo_to_global(mpo), mpo_to_global(mpo_new))
    assert_correct_normalzation(mpo_new, nr_sites - 1, nr_sites)

    # Left-compression
    mpo_new = mpo + zero
    mpo_new.compress(relerr=1e-6, method='svd', direction='left')
    assert_array_equal(mpo_new.bdims, bond_dim)
    assert_array_almost_equal(mpo_to_global(mpo), mpo_to_global(mpo_new))
    assert_correct_normalzation(mpo_new, 0, 1)


@pt.mark.parametrize('nr_sites, local_dim, bond_dim', MP_TEST_PARAMETERS)
def test_compression_svd_overlap(nr_sites, local_dim, bond_dim):
    mpo = factory.random_mpa(nr_sites, (local_dim, local_dim), bond_dim)
    mpo_new = mpo.copy()

    # Catch superficious compression paramter
    max_bdim = max(bond_dim // 2, 1)

    overlap = mpo_new.compress(bdim=max_bdim, method='svd', direction='right')
    assert_almost_equal(overlap, mp.inner(mpo, mpo_new), decimal=5)
    assert all(bdim <= max_bdim for bdim in mpo_new.bdims)

    mpo_new = mpo.copy()
    overlap = mpo_new.compress(bdim=max_bdim, method='svd', direction='left')
    assert_almost_equal(overlap, mp.inner(mpo, mpo_new), decimal=5)
    assert all(bdim <= max_bdim for bdim in mpo_new.bdims)


@pt.mark.parametrize('nr_sites, local_dim, bond_dim', MP_TEST_PARAMETERS)
def test_compression_svd_compare(nr_sites, local_dim, bond_dim):
    randstate = np.random.RandomState(seed=46)
    mpa = factory.random_mpa(nr_sites, (local_dim,) * 2, bond_dim, randstate)
    target_bonddim = max(2 * bond_dim // 3, 1)
    directions = ('left', 'right')
    for direction in directions:
        target_array = _svd_compression_full(mpa, direction, target_bonddim)
        mpa_compr = mpa.copy()
        mpa_compr.compress(method='svd', bdim=target_bonddim, direction=direction)
        array_compr = mpa_compr.to_array()
        assert_array_almost_equal(
            target_array, array_compr,
            err_msg='direction {0!r} failed'.format(direction))


############################
# Variational compression  #
############################
@pt.mark.parametrize('nr_sites, local_dim, bond_dim', MP_TEST_PARAMETERS)
def test_compression_var_trivial(nr_sites, local_dim, bond_dim):
    mpo = factory.random_mpa(nr_sites, (local_dim, local_dim), bond_dim)

    # using internal initial vector
    mpo_new = mpo.copy()
    mpo_new.compress(method='var', bdim=10 * bond_dim)
    # since var. compression doesnt take into account the original bond dim
    assert all(d1 <= d2 for d1, d2 in zip(mpo.bdims, mpo_new.bdims))
    assert_array_almost_equal(mpo_to_global(mpo), mpo_to_global(mpo_new))

    # using an external initial vector
    mpo_new = mpo.copy()
    initmpa = factory.random_mpa(nr_sites, (local_dim, ) * 2, 10 * bond_dim)
    initmpa *= mp.norm(mpo) / mp.norm(initmpa)
    mpo_new.compress(method='var', initmpa=initmpa)
    assert all(d1 <= d2 for d1, d2 in zip(mpo.bdims, mpo_new.bdims))
    assert_array_almost_equal(mpo_to_global(mpo), mpo_to_global(mpo_new))


@pt.mark.parametrize('nr_sites, local_dim, bond_dim', MP_TEST_PARAMETERS)
def test_compression_var_hard_cutoff(nr_sites, local_dim, bond_dim):
    mpo = factory.random_mpa(nr_sites, (local_dim, local_dim), bond_dim)
    zero = factory.zero(nr_sites, (local_dim, local_dim), bond_dim)
    mpo_new = mpo + zero

    assert_array_almost_equal(mpo_to_global(mpo), mpo_to_global(mpo_new))
    for bdims in zip(mpo.bdims, zero.bdims, mpo_new.bdims):
        assert_equal(bdims[0] + bdims[1], bdims[2])

    mpo_new = mpo + zero
    initmpa = factory.random_mpa(nr_sites, (local_dim, ) * 2, bond_dim)
    overlap = mpo_new.compress(method='var', initmpa=initmpa)
    #  overlap = mpo_new.compress(bdim=bond_dim, method='var')
    assert_array_equal(mpo_new.bdims, bond_dim)
    assert_array_almost_equal(mpo_to_global(mpo), mpo_to_global(mpo_new))
    # FIXME assert_correct_normalzation(mpo_new, nr_sites - 1, nr_sites)
    # since no truncation error should occur
    # FIXME assert_almost_equal(overlap, mp.norm(mpo)**2, decimal=5)

# FIXME
#  @pt.mark.parametrize('nr_sites, local_dim, bond_dim', MP_TEST_PARAMETERS)
#  def test_compression_var_relerr(nr_sites, local_dim, bond_dim):
#      mpo = factory.random_mpa(nr_sites, (local_dim, local_dim), bond_dim)
#      zero = factory.zero(nr_sites, (local_dim, local_dim), bond_dim)
#      mpo_new = mpo + zero

#      assert_array_almost_equal(mpo_to_global(mpo), mpo_to_global(mpo_new))
#      for bdims in zip(mpo.bdims, zero.bdims, mpo_new.bdims):
#          assert_equal(bdims[0] + bdims[1], bdims[2])

#      # Right-compression
#      mpo_new = mpo + zero
#      mpo_new.compress(relerr=1e-6, method='var', direction='right')
#      assert_array_equal(mpo_new.bdims, bond_dim)
#      assert_array_almost_equal(mpo_to_global(mpo), mpo_to_global(mpo_new))
#      assert_correct_normalzation(mpo_new, nr_sites - 1, nr_sites)

#      # Left-compression
#      mpo_new = mpo + zero
#      mpo_new.compress(relerr=1e-6, method='var', direction='left')
#      assert_array_equal(mpo_new.bdims, bond_dim)
#      assert_array_almost_equal(mpo_to_global(mpo), mpo_to_global(mpo_new))
#      assert_correct_normalzation(mpo_new, 0, 1)

# FIXME
#  @pt.mark.parametrize('nr_sites, local_dim, bond_dim', MP_TEST_PARAMETERS)
#  def test_compression_var_overlap(nr_sites, local_dim, bond_dim):
#      mpo = factory.random_mpa(nr_sites, (local_dim, local_dim), bond_dim)
#      mpo_new = mpo.copy()

#      # Catch superficious compression paramter
#      max_bdim = max(bond_dim // 2, 1)

#      overlap = mpo_new.compress(max_bdim=max_bdim, method='var', direction='right')
#      assert_almost_equal(overlap, mp.inner(mpo, mpo_new), decimal=5)
#      assert all(bdim <= max_bdim for bdim in mpo_new.bdims)

#      mpo_new = mpo.copy()
#      overlap = mpo_new.compress(max_bdim=max_bdim, method='var', direction='left')
#      assert_almost_equal(overlap, mp.inner(mpo, mpo_new), decimal=5)
#      assert all(bdim <= max_bdim for bdim in mpo_new.bdims)


@pt.mark.parametrize('nr_sites, local_dim, bond_dim', MP_TEST_PARAMETERS)
def test_compression_var_to_svd(nr_sites, local_dim, bond_dim):
    randstate = np.random.RandomState(seed=42)
    mpa = factory.random_mpo(nr_sites, local_dim, bond_dim,
                             randstate=randstate, normalized=True)
    array = mpa.to_array()
    target_bonddim = max(2 * bond_dim // 3, 1)

    right_svd_res = _svd_compression_full(mpa, 'right', target_bonddim)
    left_svd_res = _svd_compression_full(mpa, 'left', target_bonddim)
    right_svd_overlap = np.abs(np.vdot(array, right_svd_res))
    left_svd_overlap = np.abs(np.vdot(array, left_svd_res))

    # max_num_sweeps = 3 and 4 is sometimes not good enough.
    mpa.compress(method='var', num_sweeps=5, bdim=target_bonddim, randstate=randstate)
    mpa_compr_overlap = np.abs(np.vdot(array, mpa.to_array()))

    # The basic intuition is that variational compression, given
    # enough sweeps, should be at least as good as left and right SVD
    # compression because the SVD compression scheme has a strong
    # interdependence between truncations at the individual sites,
    # while variational compression does not have that. Therefore, we
    # check exactly that.

    overlap_rel_tol = 1e-6
    assert mpa_compr_overlap >= right_svd_overlap * (1 - overlap_rel_tol)
    assert mpa_compr_overlap >= left_svd_overlap * (1 - overlap_rel_tol)


@pt.mark.parametrize('nr_sites, local_dim, bond_dim', MP_TEST_PARAMETERS)
def test_compression_var_to_svd_twosite(nr_sites, local_dim, bond_dim):
    randstate = np.random.RandomState(seed=42)
    mpa = factory.random_mpo(nr_sites, local_dim, bond_dim,
                             randstate=randstate, normalized=True)
    array = mpa.to_array()
    target_bonddim = max(2 * bond_dim // 3, 1)

    right_svd_res = _svd_compression_full(mpa, 'right', target_bonddim)
    left_svd_res = _svd_compression_full(mpa, 'left', target_bonddim)
    right_svd_overlap = np.abs(np.vdot(array, right_svd_res))
    left_svd_overlap = np.abs(np.vdot(array, left_svd_res))

    # same as test_compression_var_to_svd, but with sweep_sites=2
    mpa.compress(method='var', num_sweeps=3, sweep_sites=2,
                 bdim=target_bonddim, randstate=randstate)
    mpa_compr_overlap = np.abs(np.vdot(array, mpa.to_array()))

    overlap_rel_tol = 1e-6
    assert mpa_compr_overlap >= right_svd_overlap * (1 - overlap_rel_tol)
    assert mpa_compr_overlap >= left_svd_overlap * (1 - overlap_rel_tol)


#######################################
#  Compression test helper functions  #
#######################################
def _svd_compression_full(mpa, direction, target_bonddim):
    """Re-implement what SVD compression on MPAs does but on the level of the
    full matrix representation, i.e. it truncates the Schmidt-decompostion
    on each bipartition sequentally

    Two implementations that produce the same data are not a guarantee
    for correctness, but a check for consistency is nice anyway.

    :param mpa: The MPA to compress
    :param direction: 'right' means sweep from left to right,
        'left' vice versa
    :param target_bonddim: Compress to this bond dimension
    :returns: Result as numpy.ndarray

    """
    def singlecut(array, nr_left, plegs, target_bonddim):
        array_shape = array.shape
        array = array.reshape((np.prod(array_shape[:nr_left * plegs]), -1))
        u, s, v = svd(array)
        u = u[:, :target_bonddim]
        s = s[:target_bonddim]
        v = v[:target_bonddim, :]
        opt_compr = np.dot(u * s, v)
        opt_compr = opt_compr.reshape(array_shape)
        return opt_compr

    array = mpa.to_array()
    plegs = mpa.plegs[0]
    nr_sites = len(mpa)
    if direction == 'right':
        nr_left_values = range(1, nr_sites)
    else:
        nr_left_values = range(nr_sites-1, 0, -1)
    for nr_left in nr_left_values:
        array = singlecut(array, nr_left, plegs, target_bonddim)
    return array<|MERGE_RESOLUTION|>--- conflicted
+++ resolved
@@ -196,8 +196,6 @@
     assert mp.norm(diff) < 1e-6
 
 
-<<<<<<< HEAD
-=======
 @pt.mark.parametrize('nr_sites, local_dim, bond_dim, local_width', [(6, 2, 4, 3), (4, 3, 5, 2)])
 def test_linear_chain_local_sum(nr_sites, local_dim, bond_dim, local_width):
     eye_lten = np.eye(local_dim, dtype=complex)
@@ -229,77 +227,110 @@
     assert_array_almost_equal(mpa_sum_linear_chain, mpa_sum)
 
 
-@pt.mark.parametrize('nr_sites, local_dim, bond_dim, keep_width', [(6, 2, 4, 3), (4, 3, 5, 2)])
-def test_partial_trace_operator(nr_sites, local_dim, bond_dim, keep_width):
-    mpo = factory.random_mpa(nr_sites, (local_dim, local_dim), bond_dim)
-    op = mpo_to_global(mpo)
-
-    startsites = range(nr_sites - keep_width + 1)
-    for startsite, reduced_mpo in mp.partialtrace_operator(mpo, startsites, keep_width):
-        traceout = tuple(range(startsite)) \
-            + tuple(range(startsite + keep_width, nr_sites))
-        red_from_op = _tools.partial_trace(op, traceout)
-        assert_array_almost_equal(mpo_to_global(reduced_mpo), red_from_op,
-                                  err_msg="not equal at startsite {}".format(startsite))
-
-
-@pt.mark.parametrize('nr_sites, local_dim, bond_dim, keep_width', [(6, 2, 4, 3), (4, 3, 5, 2)])
-def test_partial_local_purification_mps(nr_sites, local_dim, bond_dim, keep_width):
-    mps = factory.random_mpa(nr_sites, (local_dim, local_dim), bond_dim)
-    op = mpo_to_global(mp.local_purification_mps_to_mpo(mps))
-
-    startsites = range(nr_sites - keep_width + 1)
-    for startsite, reduced_mps in mp.partialtrace_local_purification_mps(
-            mps, startsites, keep_width):
-        reduced_mpo = mp.local_purification_mps_to_mpo(reduced_mps)
-        red = mpo_to_global(reduced_mpo)
-        traceout = tuple(range(startsite)) \
-            + tuple(range(startsite + keep_width, nr_sites))
-        red_from_op = _tools.partial_trace(op, traceout)
-        assert_array_almost_equal(red, red_from_op,
-                                  err_msg="not equal at startsite {}".format(startsite))
-
-
-@pt.mark.parametrize('nr_sites, local_dim, bond_dim', MP_TEST_PARAMETERS)
-def test_local_purification_mps_to_mpo(nr_sites, local_dim, bond_dim):
-    if (nr_sites % 2) != 0:
-        return
-    nr_sites = nr_sites // 2
-    mps = factory.random_mpa(nr_sites, (local_dim, local_dim), bond_dim)
-    mpo = mp.local_purification_mps_to_mpo(mps)
-    # Local form is what we will use: One system site, one ancilla site, etc
-    purification = mps.to_array()
-    # Convert to a density matrix
-    purification = np.outer(purification, purification.conj())
-    purification.shape = (local_dim,) * (2 * 2 * nr_sites)
-    # Trace out the ancilla sites
-    traceout = tuple(range(1, 2 * nr_sites, 2))
-    state = _tools.partial_trace(purification, traceout)
-    # Here, we need global form
-    state2 = mpo_to_global(mpo)
-    assert_array_almost_equal(state, state2)
-
-
-@pt.mark.parametrize('nr_sites, local_dim, bond_dim', MP_TEST_PARAMETERS)
-def test_mps_as_mpo(nr_sites, local_dim, bond_dim):
-    mps = factory.random_mpa(nr_sites, local_dim, bond_dim)
-    # Instead of calling the two functions, we call mps_as_mpo(),
-    # which does exactly that:
-    #   mps_as_puri = mp.mps_as_local_purification_mps(mps)
-    #   mpo = mp.local_purification_mps_to_mpo(mps_as_puri)
-    mpo = mp.mps_as_mpo(mps)
-    # This is also a test of mp.mps_as_local_purification_mps() in the
-    # following sense: Local purifications are representations of
-    # mixed states. Therefore, compare mps and mps_as_puri by
-    # converting them to mixed states.
-    state = mps.to_array()
-    state = np.outer(state, state.conj())
-    state.shape = (local_dim,) * (2 * nr_sites)
-    state2 = mpo_to_global(mpo)
-    assert_array_almost_equal(state, state2)
-
-
->>>>>>> 97f488b0
+###############################################################################
+#                         Shape changes, conversions                          #
+###############################################################################
+@pt.mark.parametrize('nr_sites, local_dim, bond_dim, sites_per_group',
+                     MP_TEST_PARAMETERS_GROUPS)
+def test_group_sites(nr_sites, local_dim, bond_dim, sites_per_group):
+    assert (nr_sites % sites_per_group) == 0, \
+        'nr_sites not a multiple of sites_per_group'
+    mpa = factory.random_mpa(nr_sites, (local_dim,) * 2, bond_dim)
+    grouped_mpa = mpa.group_sites(sites_per_group)
+    op = mpa.to_array()
+    grouped_op = grouped_mpa.to_array()
+    assert_array_almost_equal(op, grouped_op)
+
+
+@pt.mark.parametrize('nr_sites, local_dim, bond_dim, sites_per_group',
+                     MP_TEST_PARAMETERS_GROUPS)
+def test_split_sites(nr_sites, local_dim, bond_dim, sites_per_group):
+    assert (nr_sites % sites_per_group) == 0, \
+        'nr_sites not a multiple of sites_per_group'
+    mpa = factory.random_mpa(nr_sites // sites_per_group,
+                             (local_dim,) * (2 * sites_per_group), bond_dim)
+    split_mpa = mpa.split_sites(sites_per_group)
+    op = mpa.to_array()
+    split_op = split_mpa.to_array()
+    assert_array_almost_equal(op, split_op)
+
+
+###############################################################################
+#                         Normalization & Compression                         #
+###############################################################################
+def assert_lcannonical(ltens, msg=''):
+    ltens = ltens.reshape((np.prod(ltens.shape[:-1]), ltens.shape[-1]))
+    prod = ltens.conj().T.dot(ltens)
+    assert_array_almost_equal(prod, np.identity(prod.shape[0]),
+                              err_msg=msg)
+
+
+def assert_rcannonical(ltens, msg=''):
+    ltens = ltens.reshape((ltens.shape[0], np.prod(ltens.shape[1:])))
+    prod = ltens.dot(ltens.conj().T)
+    assert_array_almost_equal(prod, np.identity(prod.shape[0]),
+                              err_msg=msg)
+
+
+def assert_correct_normalzation(mpo, lnormal_target, rnormal_target):
+    lnormal, rnormal = mpo.normal_form
+
+    assert_equal(lnormal, lnormal_target)
+    assert_equal(rnormal, rnormal_target)
+
+    for n in range(lnormal):
+        assert_lcannonical(mpo[n], msg="Failure left cannonical (n={}/{})"
+                           .format(n, lnormal_target))
+    for n in range(rnormal, len(mpo)):
+        assert_rcannonical(mpo[n], msg="Failure right cannonical (n={}/{})"
+                           .format(n, rnormal_target))
+
+
+@pt.mark.parametrize('nr_sites, local_dim, _', MP_TEST_PARAMETERS)
+def test_from_full_normalization(nr_sites, local_dim, _):
+    op = factory.random_op(nr_sites, local_dim)
+    mpo = mp.MPArray.from_array(op, 2)
+    assert_correct_normalzation(mpo, nr_sites - 1, nr_sites)
+
+
+# FIXME Add counter to normalization functions
+@pt.mark.parametrize('nr_sites, local_dim, bond_dim', MP_TEST_PARAMETERS)
+def test_incremental_normalization(nr_sites, local_dim, bond_dim):
+    mpo = factory.random_mpa(nr_sites, (local_dim, local_dim), bond_dim)
+    op = mpo_to_global(mpo)
+    assert_correct_normalzation(mpo, 0, nr_sites)
+    assert_array_almost_equal(op, mpo_to_global(mpo))
+
+    for site in range(1, nr_sites):
+        mpo.normalize(left=site)
+        assert_correct_normalzation(mpo, site, nr_sites)
+        assert_array_almost_equal(op, mpo_to_global(mpo))
+
+    for site in range(nr_sites - 1, 0, -1):
+        mpo.normalize(right=site)
+        assert_correct_normalzation(mpo, site - 1, site)
+        assert_array_almost_equal(op, mpo_to_global(mpo))
+
+
+# FIXME Add counter to normalization functions
+@pt.mark.parametrize('nr_sites, local_dim, bond_dim', MP_TEST_PARAMETERS)
+def test_jump_normalization(nr_sites, local_dim, bond_dim):
+    mpo = factory.random_mpa(nr_sites, (local_dim, local_dim), bond_dim)
+    op = mpo_to_global(mpo)
+    assert_correct_normalzation(mpo, 0, nr_sites)
+    assert_array_almost_equal(op, mpo_to_global(mpo))
+
+    center = nr_sites // 2
+    mpo.normalize(left=center - 1, right=center)
+    assert_correct_normalzation(mpo, center - 1, center)
+    assert_array_almost_equal(op, mpo_to_global(mpo))
+
+
+@pt.mark.parametrize('nr_sites, local_dim, bond_dim', MP_TEST_PARAMETERS)
+def test_full_normalization(nr_sites, local_dim, bond_dim):
+    mpo = factory.random_mpa(nr_sites, (local_dim, local_dim), bond_dim)
+    op = mpo_to_global(mpo)
+    assert_correct_normalzation(mpo, 0, nr_sites)
 ###############################################################################
 #                         Shape changes, conversions                          #
 ###############################################################################
