#!/usr/bin/env python
# encoding: utf-8
# FIXME Is there a better metric to compare two arrays/scalars than
#       assert_(array)_almost_equal? Something that takes magnitude into
#       account?

from __future__ import division, print_function

import numpy as np
import pytest as pt
from numpy.testing import assert_array_almost_equal, assert_array_equal, \
    assert_almost_equal, assert_equal
from six.moves import range # @UnresolvedImport

import mpnum.factory as factory
import mpnum.mparray as mp
from mpnum._tools import global_to_local, local_to_global
from mpnum import _tools


<<<<<<< HEAD
MP_TEST_PARAMETERS = [(6, 2, 4), (4, 3, 5)]
# nr_sites, local_dim, bond_dim, sites_per_group
MP_TEST_PARAMETERS_GROUPS = [(6, 2, 4, 3), (6, 2, 4, 2), (4, 3, 5, 2)]
=======
MP_TEST_PARAMETERS = [(6, 2, 4), (4, 3, 5), (5, 2, 1)]
>>>>>>> d263cfed


# We choose to use a global reperentation of multipartite arrays throughout our
# tests to be consistent and a few operations (i.e. matrix multiplication) are
# easier to express
def mpo_to_global(mpo):
    return local_to_global(mpo.to_array(), len(mpo))


###############################################################################
#                         Basic creation & operations                         #
###############################################################################
@pt.mark.parametrize('nr_sites, local_dim, _', MP_TEST_PARAMETERS)
def test_from_full(nr_sites, local_dim, _):
    psi = factory.random_vec(nr_sites, local_dim)
    mps = mp.MPArray.from_array(psi, 1)
    assert_array_almost_equal(psi, mps.to_array())

    op = factory.random_op(nr_sites, local_dim)
    mpo = mp.MPArray.from_array(op, 2)
    assert_array_almost_equal(op, mpo.to_array())


@pt.mark.parametrize('nr_sites, local_dim, bond_dim', MP_TEST_PARAMETERS)
def test_from_kron(nr_sites, local_dim, bond_dim):
    plegs = 2
    factors = tuple(factory._zrandn([nr_sites] + ([local_dim] * plegs)))
    op = _tools.mkron(*factors)
    op.shape = [local_dim] * (plegs * nr_sites)
    mpo = mp.MPArray.from_kron(factors)
    assert_array_almost_equal(op, mpo_to_global(mpo))


@pt.mark.parametrize('nr_sites, local_dim, _', MP_TEST_PARAMETERS)
def test_conjugations(nr_sites, local_dim, _):
    op = factory.random_op(nr_sites, local_dim)
    mpo = mp.MPArray.from_array(op, 2)
    assert_array_almost_equal(np.conj(op), mpo.C().to_array())


@pt.mark.parametrize('nr_sites, local_dim, _', MP_TEST_PARAMETERS)
def test_transposition(nr_sites, local_dim, _):
    op = factory.random_op(nr_sites, local_dim)
    mpo = mp.MPArray.from_array(global_to_local(op, nr_sites), 2)

    opT = op.reshape((local_dim**nr_sites,) * 2).T \
        .reshape((local_dim,) * 2 * nr_sites)
    assert_array_almost_equal(opT, mpo_to_global(mpo.T()))


###############################################################################
#                            Algebraic operations                             #
###############################################################################
@pt.mark.parametrize('nr_sites, local_dim, bond_dim', MP_TEST_PARAMETERS)
def test_dot(nr_sites, local_dim, bond_dim):
    mpo1 = factory.random_mpa(nr_sites, (local_dim, local_dim), bond_dim)
    op1 = mpo_to_global(mpo1)
    mpo2 = factory.random_mpa(nr_sites, (local_dim, local_dim), bond_dim)
    op2 = mpo_to_global(mpo2)

    # Dotproduct of all 1st physical with 0th physical legs = np.dot
    dot_np = np.tensordot(op1.reshape((local_dim**nr_sites, ) * 2),
                          op2.reshape((local_dim**nr_sites, ) * 2),
                          axes=([1], [0]))
    dot_np = dot_np.reshape(op1.shape)
    dot_mp = mpo_to_global(mp.dot(mpo1, mpo2, axes=(1, 0)))
    assert_array_almost_equal(dot_np, dot_mp)
    # this should also be the default axes
    dot_mp = mpo_to_global(mp.dot(mpo1, mpo2))
    assert_array_almost_equal(dot_np, dot_mp)

    # Dotproduct of all 0th physical with 1st physical legs = np.dot
    dot_np = np.tensordot(op1.reshape((local_dim**nr_sites, ) * 2),
                          op2.reshape((local_dim**nr_sites, ) * 2),
                          axes=([0], [1]))
    dot_np = dot_np.reshape(op1.shape)
    dot_mp = mpo_to_global(mp.dot(mpo1, mpo2, axes=(0, 1)))
    assert_array_almost_equal(dot_np, dot_mp)
    # this should also be the default axes
    dot_mp = mpo_to_global(mp.dot(mpo1, mpo2, axes=(-2, -1)))
    assert_array_almost_equal(dot_np, dot_mp)


@pt.mark.parametrize('nr_sites, local_dim, bond_dim', MP_TEST_PARAMETERS)
def test_inner_vec(nr_sites, local_dim, bond_dim):
    mp_psi1 = factory.random_mpa(nr_sites, local_dim, bond_dim)
    psi1 = mp_psi1.to_array().ravel()
    mp_psi2 = factory.random_mpa(nr_sites, local_dim, bond_dim)
    psi2 = mp_psi2.to_array().ravel()

    inner_np = np.vdot(psi1, psi2)
    inner_mp = mp.inner(mp_psi1, mp_psi2)
    assert_almost_equal(inner_mp, inner_np)


@pt.mark.parametrize('nr_sites, local_dim, bond_dim', MP_TEST_PARAMETERS)
def test_inner_mat(nr_sites, local_dim, bond_dim):
    mpo1 = factory.random_mpa(nr_sites, (local_dim, local_dim), bond_dim)
    op1 = mpo_to_global(mpo1).reshape((local_dim**nr_sites, ) * 2)
    mpo2 = factory.random_mpa(nr_sites, (local_dim, local_dim), bond_dim)
    op2 = mpo_to_global(mpo2).reshape((local_dim**nr_sites, ) * 2)

    inner_np = np.trace(np.dot(op1.conj().transpose(), op2))
    inner_mp = mp.inner(mpo1, mpo2)
    assert_almost_equal(inner_mp, inner_np)


@pt.mark.parametrize('nr_sites, local_dim, bond_dim', MP_TEST_PARAMETERS)
def test_norm(nr_sites, local_dim, bond_dim):
    mp_psi = factory.random_mpa(nr_sites, local_dim, bond_dim)
    psi = mp_psi.to_array()

    assert_almost_equal(mp.inner(mp_psi, mp_psi), mp.norm(mp_psi)**2)
    assert_almost_equal(np.sum(psi.conj() * psi), mp.norm(mp_psi)**2)


@pt.mark.parametrize('nr_sites, local_dim, bond_dim', MP_TEST_PARAMETERS)
def test_add_and_subtr(nr_sites, local_dim, bond_dim):
    mpo1 = factory.random_mpa(nr_sites, (local_dim, local_dim), bond_dim)
    op1 = mpo_to_global(mpo1)
    mpo2 = factory.random_mpa(nr_sites, (local_dim, local_dim), bond_dim)
    op2 = mpo_to_global(mpo2)

    assert_array_almost_equal(op1 + op2, mpo_to_global(mpo1 + mpo2))
    assert_array_almost_equal(op1 - op2, mpo_to_global(mpo1 - mpo2))


@pt.mark.parametrize('nr_sites, local_dim, bond_dim', MP_TEST_PARAMETERS)
def test_mult_mpo_scalar(nr_sites, local_dim, bond_dim):
    mpo = factory.random_mpa(nr_sites, (local_dim, local_dim), bond_dim)
    op = mpo_to_global(mpo)
    scalar = np.random.randn()

    assert_array_almost_equal(scalar * op, mpo_to_global(scalar * mpo))

    mpo *= scalar
    assert_array_almost_equal(scalar * op, mpo_to_global(mpo))


@pt.mark.parametrize('nr_sites, local_dim, bond_dim', MP_TEST_PARAMETERS)
def test_div_mpo_scalar(nr_sites, local_dim, bond_dim):
    mpo = factory.random_mpa(nr_sites, (local_dim, local_dim), bond_dim)
    op = mpo_to_global(mpo)
    scalar = np.random.randn()

    assert_array_almost_equal(op / scalar, mpo_to_global(mpo / scalar))

    mpo /= scalar
    assert_array_almost_equal(op / scalar, mpo_to_global(mpo))


@pt.mark.parametrize('nr_sites, local_dim, bond_dim', MP_TEST_PARAMETERS)
def test_outer(nr_sites, local_dim, bond_dim):
    # NOTE: Everything here is in local form!!!
    assert nr_sites > 1

    mpo = factory.random_mpa(nr_sites // 2, (local_dim, local_dim), bond_dim)
    op = mpo.to_array()

    # Test with 2-factors with full form
    mpo_double = mp.outer((mpo, mpo))
    op_double = np.tensordot(op, op, axes=(tuple(), ) * 2)
    assert len(mpo_double) == 2 * len(mpo)
    assert_array_almost_equal(op_double, mpo_double.to_array())
    assert_array_equal(mpo_double.bdims, mpo.bdims + (1,) + mpo.bdims)

    # Test 3-factors iteratively (since full form would be too large!!
    diff = mp.outer((mpo, mpo, mpo)) - mp.outer((mpo, mp.outer((mpo, mpo))))
    assert len(diff) == 3 * len(mpo)
    assert mp.norm(diff) < 1e-3


@pt.mark.parametrize('nr_sites, local_dim, bond_dim, keep_width', [(6, 2, 4, 3), (4, 3, 5, 2)])
def test_partial_trace_operator(nr_sites, local_dim, bond_dim, keep_width):
    mpo = factory.random_mpa(nr_sites, (local_dim, local_dim), bond_dim)
    op = mpo_to_global(mpo)

    startsites = range(nr_sites - keep_width + 1)
    for startsite, reduced_mpo in mp.partialtrace_operator(mpo, startsites, keep_width):
        traceout = tuple(range(startsite)) \
            + tuple(range(startsite + keep_width, nr_sites))
        red_from_op = _tools.partial_trace(op, traceout)
        assert_array_almost_equal(mpo_to_global(reduced_mpo), red_from_op,
                                  err_msg="not equal at startsite {}".format(startsite))


@pt.mark.parametrize('nr_sites, local_dim, bond_dim, keep_width', [(6, 2, 4, 3), (4, 3, 5, 2)])
def test_partial_local_purification_mps(nr_sites, local_dim, bond_dim, keep_width):
    mps = factory.random_mpa(nr_sites, (local_dim, local_dim), bond_dim)
    op = mpo_to_global(mp.local_purification_mps_to_mpo(mps))

    startsites = range(nr_sites - keep_width + 1)
    for startsite, reduced_mps in mp.partialtrace_local_purification_mps(
            mps, startsites, keep_width):
        reduced_mpo = mp.local_purification_mps_to_mpo(reduced_mps)
        red = mpo_to_global(reduced_mpo)
        traceout = tuple(range(startsite)) \
            + tuple(range(startsite + keep_width, nr_sites))
        red_from_op = _tools.partial_trace(op, traceout)
        assert_array_almost_equal(red, red_from_op,
                                  err_msg="not equal at startsite {}".format(startsite))


@pt.mark.parametrize('nr_sites, local_dim, bond_dim', MP_TEST_PARAMETERS)
def test_local_purification_mps_to_mpo(nr_sites, local_dim, bond_dim):
    assert (nr_sites % 2) == 0, 'this test can only be run for even numbers of sites'
    nr_sites = int(nr_sites / 2)
    mps = factory.random_mpa(nr_sites, (local_dim, local_dim), bond_dim)
    mpo = mp.local_purification_mps_to_mpo(mps)
    # Local form is what we will use: One system site, one ancilla site, etc
    purification = mps.to_array()
    # Convert to a density matrix
    purification = np.outer(purification, purification.conj())
    purification.shape = (local_dim,) * (2 * 2 * nr_sites)
    # Trace out the ancilla sites
    traceout = tuple(range(1, 2 * nr_sites, 2))
    state = _tools.partial_trace(purification, traceout)
    # Here, we need global form
    state2 = mpo_to_global(mpo)
    assert_array_almost_equal(state, state2)


@pt.mark.parametrize('nr_sites, local_dim, bond_dim', MP_TEST_PARAMETERS)
def test_mps_as_mpo(nr_sites, local_dim, bond_dim):
    mps = factory.random_mpa(nr_sites, local_dim, bond_dim)
    # Instead of calling the two functions, we call mps_as_mpo(),
    # which does exactly that:
    #   mps_as_puri = mp.mps_as_local_purification_mps(mps)
    #   mpo = mp.local_purification_mps_to_mpo(mps_as_puri)
    mpo = mp.mps_as_mpo(mps)
    # This is also a test of mp.mps_as_local_purification_mps() in the
    # following sense: Local purifications are representations of
    # mixed states. Therefore, compare mps and mps_as_puri by
    # converting them to mixed states.
    state = mps.to_array()
    state = np.outer(state, state.conj())
    state.shape = (local_dim,) * (2 * nr_sites)
    state2 = mpo_to_global(mpo)
    assert_array_almost_equal(state, state2)


###############################################################################
#                         Shape changes, conversions                          #
###############################################################################

@pt.mark.parametrize('nr_sites, local_dim, bond_dim, sites_per_group', MP_TEST_PARAMETERS_GROUPS)
def test_group_sites(nr_sites, local_dim, bond_dim, sites_per_group):
    assert (nr_sites % sites_per_group) == 0, \
        'nr_sites not a multiple of sites_per_group'
    mpa = factory.random_mpa(nr_sites, (local_dim,) * 2, bond_dim)
    grouped_mpa = mpa.group_sites(sites_per_group)
    op = mpa.to_array()
    grouped_op = grouped_mpa.to_array()
    assert_array_almost_equal(op, grouped_op)


@pt.mark.parametrize('nr_sites, local_dim, bond_dim, sites_per_group', MP_TEST_PARAMETERS_GROUPS)
def test_split_sites(nr_sites, local_dim, bond_dim, sites_per_group):
    assert (nr_sites % sites_per_group) == 0, \
        'nr_sites not a multiple of sites_per_group'
    mpa = factory.random_mpa(nr_sites // sites_per_group,
                             (local_dim,) * (2 * sites_per_group), bond_dim)
    split_mpa = mpa.split_sites(sites_per_group)
    op = mpa.to_array()
    split_op = split_mpa.to_array()
    assert_array_almost_equal(op, split_op)


###############################################################################
#                         Normalization & Compression                         #
###############################################################################
def assert_lcannonical(ltens, msg=''):
    ltens = ltens.reshape((np.prod(ltens.shape[:-1]), ltens.shape[-1]))
    prod = ltens.conj().T.dot(ltens)
    assert_array_almost_equal(prod, np.identity(prod.shape[0]),
                              err_msg=msg)


def assert_rcannonical(ltens, msg=''):
    ltens = ltens.reshape((ltens.shape[0], np.prod(ltens.shape[1:])))
    prod = ltens.dot(ltens.conj().T)
    assert_array_almost_equal(prod, np.identity(prod.shape[0]),
                              err_msg=msg)


def assert_correct_normalzation(mpo, lnormal_target, rnormal_target):
    lnormal, rnormal = mpo.normal_form

    assert_equal(lnormal, lnormal_target)
    assert_equal(rnormal, rnormal_target)

    for n in range(lnormal):
        assert_lcannonical(mpo[n], msg="Failure left cannonical (n={}/{})"
                           .format(n, lnormal_target))
    for n in range(rnormal, len(mpo)):
        assert_rcannonical(mpo[n], msg="Failure right cannonical (n={}/{})"
                           .format(n, rnormal_target))


@pt.mark.parametrize('nr_sites, local_dim, _', MP_TEST_PARAMETERS)
def test_from_full_normalization(nr_sites, local_dim, _):
    op = factory.random_op(nr_sites, local_dim)
    mpo = mp.MPArray.from_array(op, 2)
    assert_correct_normalzation(mpo, nr_sites - 1, nr_sites)


# FIXME Add counter to normalization functions
@pt.mark.parametrize('nr_sites, local_dim, bond_dim', MP_TEST_PARAMETERS)
def test_incremental_normalization(nr_sites, local_dim, bond_dim):
    mpo = factory.random_mpa(nr_sites, (local_dim, local_dim), bond_dim)
    op = mpo_to_global(mpo)
    assert_correct_normalzation(mpo, 0, nr_sites)
    assert_array_almost_equal(op, mpo_to_global(mpo))

    for site in range(1, nr_sites):
        mpo.normalize(left=site)
        assert_correct_normalzation(mpo, site, nr_sites)
        assert_array_almost_equal(op, mpo_to_global(mpo))

    for site in range(nr_sites - 1, 0, -1):
        mpo.normalize(right=site)
        assert_correct_normalzation(mpo, site - 1, site)
        assert_array_almost_equal(op, mpo_to_global(mpo))


# FIXME Add counter to normalization functions
@pt.mark.parametrize('nr_sites, local_dim, bond_dim', MP_TEST_PARAMETERS)
def test_jump_normalization(nr_sites, local_dim, bond_dim):
    mpo = factory.random_mpa(nr_sites, (local_dim, local_dim), bond_dim)
    op = mpo_to_global(mpo)
    assert_correct_normalzation(mpo, 0, nr_sites)
    assert_array_almost_equal(op, mpo_to_global(mpo))

    center = nr_sites // 2
    mpo.normalize(left=center - 1, right=center)
    assert_correct_normalzation(mpo, center - 1, center)
    assert_array_almost_equal(op, mpo_to_global(mpo))


@pt.mark.parametrize('nr_sites, local_dim, bond_dim', MP_TEST_PARAMETERS)
def test_full_normalization(nr_sites, local_dim, bond_dim):
    mpo = factory.random_mpa(nr_sites, (local_dim, local_dim), bond_dim)
    op = mpo_to_global(mpo)
    assert_correct_normalzation(mpo, 0, nr_sites)
    assert_array_almost_equal(op, mpo_to_global(mpo))

    mpo.normalize(right=1)
    assert_correct_normalzation(mpo, 0, 1)
    assert_array_almost_equal(op, mpo_to_global(mpo))

    ###########################################################################
    mpo = factory.random_mpa(nr_sites, (local_dim, local_dim), bond_dim)
    op = mpo_to_global(mpo)
    assert_correct_normalzation(mpo, 0, nr_sites)
    assert_array_almost_equal(op, mpo_to_global(mpo))

    mpo.normalize(left=len(mpo) - 1)
    assert_correct_normalzation(mpo, len(mpo) - 1, len(mpo))
    assert_array_almost_equal(op, mpo_to_global(mpo))


def test_normalization_compression():
    """If the bond dimension is too large at the boundary, qr decompostion
    in normalization may yield smaller bond dimension"""
    mpo = factory.random_mpa(sites=2, ldim=2, bdim=20)
    mpo.normalize(right=1)
    assert_correct_normalzation(mpo, 0, 1)
    assert mpo.bdims[0] == 2

    mpo = factory.random_mpa(sites=2, ldim=2, bdim=20)
    mpo.normalize(left=1)
    assert_correct_normalzation(mpo, 1, 2)
    assert mpo.bdims[0] == 2


@pt.mark.parametrize('nr_sites, local_dim, bond_dim', MP_TEST_PARAMETERS)
def test_mult_mpo_scalar_normalization(nr_sites, local_dim, bond_dim):
    mpo = factory.random_mpa(nr_sites, (local_dim, local_dim), bond_dim)
    op = mpo_to_global(mpo)
    scalar = np.random.randn()

    center = nr_sites // 2
    mpo.normalize(left=center - 1, right=center)
    mpo_times_two = scalar * mpo

    assert_array_almost_equal(scalar * op, mpo_to_global(mpo_times_two))
    assert_correct_normalzation(mpo_times_two, center - 1, center)

    mpo *= scalar
    assert_array_almost_equal(scalar * op, mpo_to_global(mpo))
    assert_correct_normalzation(mpo, center - 1, center)


@pt.mark.parametrize('nr_sites, local_dim, bond_dim', MP_TEST_PARAMETERS)
def test_compression_svd_errors(nr_sites, local_dim, bond_dim):
    mpo = factory.random_mpa(nr_sites, (local_dim, local_dim), bond_dim)

    mpo_new = mpo.copy()
    mpo_new.compress(max_bdim=10 * bond_dim, method='svd', direction='right')
    assert_array_equal(mpo.bdims, mpo_new.bdims)
    assert_array_almost_equal(mpo_to_global(mpo), mpo_to_global(mpo_new))

    mpo_new = mpo.copy()
    mpo_new.compress(max_bdim=10 * bond_dim, method='svd', direction='left')
    assert_array_equal(mpo.bdims, mpo_new.bdims)
    assert_array_almost_equal(mpo_to_global(mpo), mpo_to_global(mpo_new))


@pt.mark.parametrize('nr_sites, local_dim, bond_dim', MP_TEST_PARAMETERS)
def test_compression_svd_hard_cutoff(nr_sites, local_dim, bond_dim):
    mpo = factory.random_mpa(nr_sites, (local_dim, local_dim), bond_dim)
    zero = factory.zero(nr_sites, (local_dim, local_dim), bond_dim)
    mpo_new = mpo + zero

    assert_array_almost_equal(mpo_to_global(mpo), mpo_to_global(mpo_new))
    for bdims in zip(mpo.bdims, zero.bdims, mpo_new.bdims):
        assert_equal(bdims[0] + bdims[1], bdims[2])

    # Right-compression
    mpo_new = mpo + zero
    overlap = mpo_new.compress(max_bdim=bond_dim, method='svd', direction='right')
    assert_array_equal(mpo_new.bdims, bond_dim)
    assert_array_almost_equal(mpo_to_global(mpo), mpo_to_global(mpo_new))
    assert_correct_normalzation(mpo_new, nr_sites - 1, nr_sites)
    # since no truncation error should occur
    assert_almost_equal(overlap, mp.norm(mpo)**2, decimal=5)

    # Left-compression
    mpo_new = mpo + zero
    overlap = mpo_new.compress(max_bdim=bond_dim, method='svd', direction='left')
    assert_array_equal(mpo_new.bdims, bond_dim)
    assert_array_almost_equal(mpo_to_global(mpo), mpo_to_global(mpo_new))
    assert_correct_normalzation(mpo_new, 0, 1)
    # since no truncation error should occur
    assert_almost_equal(overlap, mp.norm(mpo)**2, decimal=5)


@pt.mark.parametrize('nr_sites, local_dim, bond_dim', MP_TEST_PARAMETERS)
def test_compression_svd_relerr(nr_sites, local_dim, bond_dim):
    mpo = factory.random_mpa(nr_sites, (local_dim, local_dim), bond_dim)
    zero = factory.zero(nr_sites, (local_dim, local_dim), bond_dim)
    mpo_new = mpo + zero

    assert_array_almost_equal(mpo_to_global(mpo), mpo_to_global(mpo_new))
    for bdims in zip(mpo.bdims, zero.bdims, mpo_new.bdims):
        assert_equal(bdims[0] + bdims[1], bdims[2])

    # Right-compression
    mpo_new = mpo + zero
    mpo_new.compress(relerr=1e-6, method='svd', direction='right')
    assert_array_equal(mpo_new.bdims, bond_dim)
    assert_array_almost_equal(mpo_to_global(mpo), mpo_to_global(mpo_new))
    assert_correct_normalzation(mpo_new, nr_sites - 1, nr_sites)

    # Left-compression
    mpo_new = mpo + zero
    mpo_new.compress(relerr=1e-6, method='svd', direction='left')
    assert_array_equal(mpo_new.bdims, bond_dim)
    assert_array_almost_equal(mpo_to_global(mpo), mpo_to_global(mpo_new))
    assert_correct_normalzation(mpo_new, 0, 1)


@pt.mark.parametrize('nr_sites, local_dim, bond_dim', MP_TEST_PARAMETERS)
def test_compression_svd_overlap(nr_sites, local_dim, bond_dim):
    mpo = factory.random_mpa(nr_sites, (local_dim, local_dim), bond_dim)
    mpo_new = mpo.copy()

    # Catch superficious compression paramter
    max_bdim = max(bond_dim // 2, 1)

    overlap = mpo_new.compress(max_bdim=max_bdim, method='svd', direction='right')
    assert_almost_equal(overlap, mp.inner(mpo, mpo_new), decimal=5)
    assert all(bdim <= max_bdim for bdim in mpo_new.bdims)

    mpo_new = mpo.copy()
    overlap = mpo_new.compress(max_bdim=max_bdim, method='svd', direction='left')
    assert_almost_equal(overlap, mp.inner(mpo, mpo_new), decimal=5)
    assert all(bdim <= max_bdim for bdim in mpo_new.bdims)<|MERGE_RESOLUTION|>--- conflicted
+++ resolved
@@ -18,13 +18,10 @@
 from mpnum import _tools
 
 
-<<<<<<< HEAD
-MP_TEST_PARAMETERS = [(6, 2, 4), (4, 3, 5)]
+# nr_sites, local_dim, bond_dim
+MP_TEST_PARAMETERS = [(6, 2, 4), (4, 3, 5), (5, 2, 1)]
 # nr_sites, local_dim, bond_dim, sites_per_group
 MP_TEST_PARAMETERS_GROUPS = [(6, 2, 4, 3), (6, 2, 4, 2), (4, 3, 5, 2)]
-=======
-MP_TEST_PARAMETERS = [(6, 2, 4), (4, 3, 5), (5, 2, 1)]
->>>>>>> d263cfed
 
 
 # We choose to use a global reperentation of multipartite arrays throughout our
