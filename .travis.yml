--- conflicted
+++ resolved
@@ -37,10 +37,6 @@
     - pip freeze
 
 script:
-<<<<<<< HEAD
     - travis_wait 10 bash tests/travis.sh
-=======
-    - travis_wait 10 coverage run --source=mpnum setup.py test --selector=1
 after_success:
-    coveralls
->>>>>>> 7d121441
+    coveralls