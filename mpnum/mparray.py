--- conflicted
+++ resolved
@@ -121,7 +121,6 @@
     def __getitem__(self, index):
         """Use only for read-only access! Do not change arrays in place!"""
         if type(index) == tuple:
-            # FIXME Right now, this code is unused.
             assert len(index) == len(self)
             return MPArray(ltens[:, i, ..., :]
                            for i, ltens in zip(index, self._ltens))
@@ -153,6 +152,7 @@
         """Tuple of bond dimensions"""
         return tuple(m.shape[0] for m in self._ltens[1:])
 
+    # FIXME Rremove this function or rname to maxbdim
     @property
     def bdim(self):
         """Largest bond dimension across the chain"""
@@ -178,6 +178,7 @@
         """Tensors which are currently in left/right-canonical form."""
         return self._lnormalized or 0, self._rnormalized or len(self)
 
+    #FIXME Where is this used? Does it really have to be in here?
     @classmethod
     def from_array_global(cls, array, plegs=None, has_bond=False):
         """Create MPA from array in global form.
@@ -263,6 +264,7 @@
         """
         return _ltens_to_array(iter(self))[0, ..., 0]
 
+    #FIXME Where is this used? Does it really have to be in here?
     def to_array_global(self):
         """Return MPA as array in global form.
 
@@ -440,6 +442,7 @@
     ################################
     #  Normalizaton & Compression  #
     ################################
+    # FIXME TOO complicated! Necessary?
     def normalize(self, left=None, right=None, allbutone=False):
         """Brings the MPA to canonical form in place [Sch11_, Sec. 4.4]
 
@@ -583,9 +586,10 @@
     def compress(self, method='svd', **kwargs):
         """Compress `self`, modifying it in-place.
 
-        :param method: 'svd' or 'var'
+        :param method: 'svd', 'svdsweep' or 'var'
 
         Parameters for 'svd':
+        =====================
 
         :param bdim: Maximal bond dimension of the result. Default
             `None`.
@@ -598,7 +602,13 @@
             (inverse) or `None` (choose depending on
             normalization). Default `None`.
 
+        Parameters for 'svdsweep':
+        =====================
+
+        TODO
+
         Parameters for 'var':
+        =====================
 
         :param startmpa: Start vector, also fixes the bond dimension
             of the result. Default: Random, with same norm as self.
@@ -622,24 +632,15 @@
         .. todo:: Check whether the return value is precisely verified
                   in the tests.
 
-<<<<<<< HEAD
-        :param method: Which implemention should be used for compression
-            'svd': Compression based on SVD :func:`MPArray.compress_svd`
-            'svdsweep': Compression based on SVD iteratively
-                :func:`MPArray.compress_svdsweep`
-            'var': Variational compression :func:`MPArray.compress_var`
-        :param inplace: Compress the array in place or return new copy
-        :returns: `self` if inplace is True or the compressed copy
-=======
         References:
 
         * 'svd': Singular value truncation, [Sch11_, Sec. 4.5.1]
         * 'var': Variational compression, [Sch11_, Sec. 4.5.2]
->>>>>>> 328bef33
 
         """
         if method == 'svd':
             return self._compress_svd(**kwargs)
+        elif method == 'swdsweep':
         elif method == 'var':
             compr, overlap = self._compression_var(**kwargs)
             self._lnormalized = compr._lnormalized
@@ -657,13 +658,6 @@
         :returns: `(compressed_mpa, overlap)`, for `overlap` see
             :func:`MPArray.compress()`.
 
-<<<<<<< HEAD
-        elif method == 'svdsweep':
-            target = self if inplace else self.copy()
-            target.compress_svdsweep(**kwargs)
-            return target
-
-=======
         Note that this function does not modify `self`, but it may
         change the normalization of `self`. (Call to :func:`norm` in
         :func:`_compression_var`.)
@@ -673,11 +667,12 @@
             target = self.copy()
             overlap = target._compress_svd(**kwargs)
             return target, overlap
->>>>>>> 328bef33
         elif method == 'var':
             return self._compression_var(**kwargs)
         else:
             raise ValueError('{!r} is not a valid method'.format(method))
+
+
 
     def _compress_svd(self, bdim=None, relerr=0.0, direction=None):
         """Compress `self` using SVD [Sch11_, Sec. 4.5.1]
@@ -703,8 +698,7 @@
 
         raise ValueError('{} is not a valid direction'.format(direction))
 
-<<<<<<< HEAD
-    def compress_svdsweep(self, stages=None, bdim=None, relerr=0.0,
+    def _compress_svdsweep(self, stages=None, bdim=None, relerr=0.0,
                           num_sweeps=1):
         """Compresses the MPA by sweeping & iterative SVD compression
 
@@ -725,27 +719,8 @@
             stages = [(bd, relerr / num_sweeps) for bd in bdims]
         stages = reversed(sorted(stages))
         for bdim, relerr in stages:
-            self.compress_svd(bdim, relerr)
-
-    def compress_var(self, initmpa=None, bdim=None, randstate=np.random,
-                     num_sweeps=5, sweep_sites=1):
-        """Compresses the MPA using variational compression [Sch11, Sec. 4.5.2]
-
-        Does not change the current instance.
-
-        :param initmpa: Initial MPA for the interative optimization, should
-            have same physical shape as `self` (default random start vector
-            with same norm as self)
-        :param bdim: Maximal bond dimension for the random start vector
-            (default max of current bond dimensions, i.e. no compression)
-        :param randstate: numpy.random.RandomState instance or something
-            suitable for :func:`factory.zrandn` (default numpy.random)
-        :param num_sweeps: Maximum number of sweeps to do
-        :param sweep_sites: Number of neighboaring sites minimized over
-            simultaniously; for too small value the algorithm may get stuck
-            in local minima (default 1)
-        :returns: Compressed MPArray
-=======
+            self._compress_svd(bdim, relerr)
+
     def _compression_var(self, startmpa=None, bdim=None, randstate=np.random,
                          num_sweeps=5, var_sites=1):
         """Return a compression from variational compression [Sch11_,
@@ -753,7 +728,6 @@
 
         Parameters and return value: See
         :func:`MPArray.compression()`.
->>>>>>> 328bef33
 
         """
         if len(self) == 1:
@@ -787,6 +761,7 @@
         compr._adapt_to(self.ravel(), num_sweeps, var_sites)
         compr = compr.reshape(shape)
         # FIXME Compute overlap from the norms of `self` and `target`,
+        # FIXME Dont return if not asked to...
         # which are faster to obtain because they are normalized.
         overlap = inner(self, compr)
         return compr, overlap
@@ -1046,6 +1021,7 @@
     return MPArray(sum(([ltens.copy() for ltens in mpa] for mpa in mpas), []))
 
 
+#FXIME Why is outer not a special case of this?
 def inject(mpa, pos, num, inject_ten=None):
     """Like outer(), but place second factor somewhere inside mpa.
 
@@ -1122,6 +1098,7 @@
     # this is too strict.
 
 
+#TODO Convert to iterator
 def _prune_ltens(mpa):
     """Contract local tensors with no physical legs.
 
@@ -1269,6 +1246,7 @@
         yield slice(offset * i, offset * i + width)
 
 
+# FIXME What is this doing here?
 def default_embed_ltens(mpa, embed_tensor):
     """Embed with identity matrices by default.
 
