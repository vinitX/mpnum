# encoding: utf-8

"""Linear algebra with matrix product arrays

Currently, we support computing ground states (i.e. minimal eigenvalue
and eigenvector).

"""

from __future__ import absolute_import, division, print_function

import itertools as it
import numpy as np
from scipy.sparse.linalg import eigs

from six.moves import range

from . import mparray as mp
from . import tools
from ._named_ndarray import named_ndarray
from .factory import random_mpa

__all__ = ['mineig', 'mineig_sum']


def _mineig_leftvec_add(leftvec, mpo_lten, mps_lten, mps_lten2=None):
    """Add one column to the left vector.

    :param leftvec: existing left vector
        It has three indices: mps bond, mpo bond, complex conjugate mps bond
    :param op_lten: Local tensor of the MPO
    :param mps_lten: Local tensor of the current MPS eigenstate

    leftvecs[i] is L_{i-1}, See [Sch11_, arXiv version, Fig. 39 ond
    p. 63 and Fig. 38 and Eq. (191) on p. 62].  Regarding Fig. 39,
    things are as follows:

    Figure:

    Upper row: MPS matrices
    Lower row: Complex Conjugate MPS matrices
    Middle row: MPO matrices with row (column) indices to bottom (top)

    Figure, left part:

    a_{i-1} (left): 'mps_bond' of leftvec
    a_{i-1} (right): 'left_mps_bond' of mps_lten
    b_{i-1} (left): 'mpo_bond' of leftvec
    b_{i-1} (right): 'left_mpo_bond' of mpo_lten
    a'_{i-1} (left): 'cc_mps_bond' of leftvec
    a'_{i+1} (left): 'left_mps_bond' of mps_lten.conj()
    a_i: 'right_mps_bond' of mps_lten
    b_i: 'right_mpo_bond' of mpo_lten
    a'_i: 'right_mps_bond' of mps_lten.conj()

    """
    leftvec_names = ('mps_bond', 'mpo_bond', 'cc_mps_bond')
    mpo_names = ('left_mpo_bond', 'phys_row', 'phys_col', 'right_mpo_bond')
    mps_names = ('left_mps_bond', 'phys', 'right_mps_bond')
    leftvec = named_ndarray(leftvec, leftvec_names)
    mpo_lten = named_ndarray(mpo_lten, mpo_names)
    mps_lten = named_ndarray(mps_lten, mps_names)
    mps_lten2 = mps_lten if mps_lten2 is None else named_ndarray(mps_lten2,
                                                                 mps_names)

    contract_mps = (('mps_bond', 'left_mps_bond'),)
    leftvec = leftvec.tensordot(mps_lten, contract_mps)
    rename_mps = (('right_mps_bond', 'mps_bond'),)
    leftvec = leftvec.rename(rename_mps)

    contract_mpo = (
        ('mpo_bond', 'left_mpo_bond'),
        ('phys', 'phys_col'))
    leftvec = leftvec.tensordot(mpo_lten, contract_mpo)
    contract_cc_mps = (
        ('cc_mps_bond', 'left_mps_bond'),
        ('phys_row', 'phys'))
    leftvec = leftvec.tensordot(mps_lten2.conj(), contract_cc_mps)
    rename_mps_mpo = (
        ('right_mpo_bond', 'mpo_bond'),
        ('right_mps_bond', 'cc_mps_bond'))
    leftvec = leftvec.rename(rename_mps_mpo)

    leftvec = leftvec.to_array(leftvec_names)
    return leftvec


def _mineig_rightvec_add(rightvec, mpo_lten, mps_lten):
    """Add one column to the right vector.

    :param rightvec: existing right vector
        It has three indices: mps bond, mpo bond, complex conjugate mps bond
    :param op_lten: Local tensor of the MPO
    :param mps_lten: Local tensor of the current MPS eigenstate

    This does the same thing as _mineig_leftvec_add(), except that
    'left' and 'right' are exchanged in the contractions (but not in
    the axis names of the input tensors).

    """
    rightvec_names = ('mps_bond', 'mpo_bond', 'cc_mps_bond')
    mpo_names = ('left_mpo_bond', 'phys_row', 'phys_col', 'right_mpo_bond')
    mps_names = ('left_mps_bond', 'phys', 'right_mps_bond')
    rightvec = named_ndarray(rightvec, rightvec_names)
    mpo_lten = named_ndarray(mpo_lten, mpo_names)
    mps_lten = named_ndarray(mps_lten, mps_names)

    contract_mps = (('mps_bond', 'right_mps_bond'),)
    rightvec = rightvec.tensordot(mps_lten, contract_mps)
    rename_mps = (('left_mps_bond', 'mps_bond'),)
    rightvec = rightvec.rename(rename_mps)

    contract_mpo = (
        ('mpo_bond', 'right_mpo_bond'),
        ('phys', 'phys_col'))
    rightvec = rightvec.tensordot(mpo_lten, contract_mpo)
    contract_cc_mps = (
        ('cc_mps_bond', 'right_mps_bond'),
        ('phys_row', 'phys'))
    rightvec = rightvec.tensordot(mps_lten.conj(), contract_cc_mps)
    rename_mps_mpo = (
        ('left_mpo_bond', 'mpo_bond'),
        ('left_mps_bond', 'cc_mps_bond'))
    rightvec = rightvec.rename(rename_mps_mpo)

    rightvec = rightvec.to_array(rightvec_names)
    return rightvec


def _mineig_leftvec_add_mps(lv, lt1, lt2):
    """Add one column to the left vector (MPS version)"""
    # MPS 1: Interpreted as |psiXpsi| part of the operator
    # MPS 2: The current eigvectector candidate
    # NB: It would be more efficient to store lt1.conj() instead of lt1.
    # lv axes: 0: mps1 bond, 1: mps2 bond
    lv = np.tensordot(lv, lt1.conj(), axes=(0, 0))
    # lv axes: 0: mps2 bond, 1: physical leg, 2: mps1 bond
    lv = np.tensordot(lv, lt2, axes=((0, 1), (0, 1)))
    # lv axes: 0: mps1 bond, 1: mps2 bond
    return lv


def _mineig_rightvec_add_mps(rv, lt1, lt2):
    """Add one column to the right vector (MPS version)"""
    # rv axes: 0: mps1 bond, 1: mps2 bond
    rv = np.tensordot(rv, lt1.conj(), axes=(0, 2))
    # rv axes: 0: mps2 bond, 1: mps1 bond, 2: physical leg
    rv = np.tensordot(rv, lt2, axes=((0, 2), (2, 1)))
    # rv axes: 0: mps1 bond, 1: mps2 bond
    return rv


def _mineig_sum_leftvec_add(
        mpas, mpas_plegs, leftvec_out, leftvec, pos, mps_lten):
    """Add one column to the left vector (MPA list dispatching)"""
    for i, mpa, ndims, lv in zip(it.count(), mpas, mpas_plegs, leftvec):
        if ndims == 2:
            leftvec_out[i] = _mineig_leftvec_add(lv, mpa.lt[pos], mps_lten)
        elif ndims == 1:
            leftvec_out[i] = _mineig_leftvec_add_mps(lv, mpa.lt[pos], mps_lten)
        else:
            raise ValueError('ndims = {!r} not supported'.format(ndims))


def _mineig_sum_rightvec_add(
        mpas, mpas_plegs, rightvec_out, rightvec, pos, mps_lten):
    """Add one column to the right vector (MPA list dispatching)"""
    for i, mpa, ndims, rv in zip(it.count(), mpas, mpas_plegs, rightvec):
        if ndims == 2:
            rightvec_out[i] = _mineig_rightvec_add(rv, mpa.lt[pos], mps_lten)
        elif ndims == 1:
            rightvec_out[i] = _mineig_rightvec_add_mps(rv, mpa.lt[pos], mps_lten)
        else:
            raise ValueError('ndims = {!r} not supported'.format(ndims))
    return rightvec


def _mineig_local_op(leftvec, mpo_ltens, rightvec):
    """Create the operator for local eigenvalue minimization on one site.

    :param leftvec: Left vector
        Three indices: mps bond, mpo bond, complex conjugate mps bond
    :param mpo_ltens: List of local tensors of the MPO
    :param rightvec: Right vector
        Three indices: mps bond, mpo bond, complex conjugate mps bond

    See [Sch11_, arXiv version, Fig. 38 on p. 62].  If len(mpo_ltens)
    == 1, this method implements the contractions across the dashed
    lines in the figure. For let(mpo_ltens) > 1, we return the
    operator for what is probably called "multi-site DMRG".

    Indices and axis names map as follows:

    Upper row: MPS matrices
    Lower row: Complex Conjugate MPS matrices
    Middle row: MPO matrices with row (column) indices to bottom (top)

    a_{i-1}: 'mps_bond' of leftvec
    a'_{i-1}: 'cc_mps_bond' of leftvec
    a_i: 'mps_bond' of rightvec
    a'_i: 'mps_bond' of rightvec
    sigma_i: 'phys_col' of mpo_lten
    sigma'_i: 'phys_row' of mpo_lten

    """
    # Produce one MPO local tensor supported on len(mpo_ltens) sites.
    nr_sites = len(mpo_ltens)
    mpo_lten = mpo_ltens[0]
    for lten in mpo_ltens[1:]:
        mpo_lten = tools.matdot(mpo_lten, lten)
    mpo_lten = tools.local_to_global(mpo_lten, nr_sites,
                                      left_skip=1, right_skip=1)
    s = mpo_lten.shape
    mpo_lten = mpo_lten.reshape(
        (s[0], np.prod(s[1:1 + nr_sites]), np.prod(s[1 + nr_sites:-1]), s[-1]))

    # Do the contraction mentioned above.
    leftvec_names = ('left_mps_bond', 'left_mpo_bond', 'left_cc_mps_bond')
    mpo_names = ('left_mpo_bond', 'phys_row', 'phys_col', 'right_mpo_bond')
    rightvec_names = ('right_mps_bond', 'right_mpo_bond', 'right_cc_mps_bond')
    leftvec = named_ndarray(leftvec, leftvec_names)
    mpo_lten = named_ndarray(mpo_lten, mpo_names)
    rightvec = named_ndarray(rightvec, rightvec_names)

    contract = (('left_mpo_bond', 'left_mpo_bond'),)
    op = leftvec.tensordot(mpo_lten, contract)
    contract = (('right_mpo_bond', 'right_mpo_bond'),)
    op = op.tensordot(rightvec, contract)

    op_names = (
        'left_cc_mps_bond', 'phys_row', 'right_cc_mps_bond',
        'left_mps_bond', 'phys_col', 'right_mps_bond',
    )
    op = op.to_array(op_names)
    op = op.reshape((np.prod(op.shape[0:3]), -1))
    return op


def _mineig_local_op_mps(lv, ltens, rv):
    """Local operator contribution from an MPS"""
    # MPS 1 / ltens: Interpreted as |psiXpsi| part of the operator
    # MPS 2: The current eigvectector candidate
    op = lv.T
    # op axes: 0 mps2 bond, 1: mps1 bond
    s = op.shape
    op = op.reshape((s[0], 1, s[1]))
    # op axes: 0 mps2 bond, 1: physical legs, 2: mps1 bond
    for lt in ltens:
        # op axes: 0: mps2 bond, 1: physical legs, 2: mps1 bond
        op = np.tensordot(op, lt.conj(), axes=(2, 0))
        # op axes: 0: mps2 bond, 1, 2: physical legs, 3: mps1 bond
        s = op.shape
        op = op.reshape((s[0], -1, s[3]))
        # op axes: 0: mps2 bond, 1: physical legs, 2: mps1 bond
    op = np.tensordot(op, rv, axes=(2, 0))
    # op axes: 0: mps2 bond, 1: physical legs, 2: mps2 bond
    op = np.outer(op.conj(), op)
    # op axes:
    # 0: (0a: left cc mps2 bond, 0b: physical row leg, 0c: right cc mps2 bond),
    # 1: (1a: left mps2 bond, 1b: physical column leg, 1c: right mps2 bond)
    return op


def _mineig_minimize_locally(leftvec, mpo_ltens, rightvec, eigvec_ltens,
                             user_eigs_opts=None):
    """Perform the local eigenvalue minimization on one or more sites

    Return a new (expectedly smaller) eigenvalue and a new local
    tensor for the MPS eigenvector.

    :param leftvec: Left vector
        Three indices: mps bond, mpo bond, complex conjugate mps bond
    :param mpo_ltens: List of local tensors of the MPO
    :param rightvec: Right vector
        Three indices: mps bond, mpo bond, complex conjugate mps bond
    :param eigvec_ltens: List of local tensors of the MPS eigenvector
    :returns: mineigval, mineigval_eigvec_lten

    See [Sch11_, arXiv version, Fig. 42 on p. 67].  This method
    computes the operator ('op'), defined by everything except the
    circle of the first term in the figure. It then obtains the
    minimal eigenvalue (lambda in the figure) and eigenvector (circled
    part / single matrix in the figure).

    We use the figure as follows:

    Upper row: MPS matrices
    Lower row: Complex Conjugate MPS matrices
    Middle row: MPO matrices with row (column) indices to bottom (top)

    """
    op = _mineig_local_op(leftvec, list(mpo_ltens), rightvec)
    return _mineig_minimize_locally2(op, list(eigvec_ltens), user_eigs_opts)


def _mineig_minimize_locally2(local_op, eigvec_ltens, user_eigs_opts):
    """Implement the main part of :func:`_mineig_minimize_locally`

    See :func:`_mineig_minimize_locally` for a description.

    """
    eigs_opts = {'k': 1, 'which': 'SR', 'tol': 1e-6}
    if user_eigs_opts is not None:
        eigs_opts.update(user_eigs_opts)
    if eigs_opts['k'] != 1:
        raise ValueError('Supplying k != 1 in requires changes in the code, '
                         'k={} was requested'.format(user_eigs_opts['k']))
    eigvec_rank = max(lten.shape[0] for lten in eigvec_ltens)
    eigvec_lten = eigvec_ltens[0]
    for lten in eigvec_ltens[1:]:
        eigvec_lten = tools.matdot(eigvec_lten, lten)
    eigvals, eigvecs = eigs(local_op, v0=eigvec_lten.flatten(), **eigs_opts)
    eigval_pos = eigvals.real.argmin()
    eigval = eigvals[eigval_pos]
    eigvec_lten = eigvecs[:, eigval_pos].reshape(eigvec_lten.shape)
    if len(eigvec_ltens) == 1:
        eigvec_lten = (eigvec_lten,)
    else:
        # If we minimize on multiple sites, we must compress to the
        # desired rank.
        #
        # TODO: Return the truncation error.
        #
        # "the truncation error of conventional DMRG [...] has emerged
        # as a highly reliable tool for gauging the quality of
        # results" [Sch11_, Sec. 6.4, p. 74]
        eigvec_lten = mp.MPArray.from_array(eigvec_lten, 1, has_virtual=True)
        eigvec_lten.compress(method='svd', rank=eigvec_rank)
        eigvec_lten = eigvec_lten.lt
    return eigval, eigvec_lten


def _mineig_sum_minimize_locally(
        mpas, mpas_plegs, leftvec, pos, rightvec, eigvec_ltens,
        user_eigs_opts=None):
    """Local minimization (MPA list dispatching)"""
    # Our task is quite simple: Compute the local operator for each
    # contribution in the sum and sum the results, then minimize.
    op = 0
    for mpa, ndims, lv, rv in zip(mpas, mpas_plegs, leftvec, rightvec):
        if ndims == 2:
            op += _mineig_local_op(lv, list(mpa.lt[pos]), rv)
        elif ndims == 1:
            op += _mineig_local_op_mps(lv, list(mpa.lt[pos]), rv)
        else:
<<<<<<< HEAD
            raise ValueError('ndims = {!r} not supported'.format(pdims))
=======
            raise ValueError('plegs = {!r} not supported'.format(plegs))
>>>>>>> 7a4ae113

    return _mineig_minimize_locally2(op, list(eigvec_ltens), user_eigs_opts)


def mineig(mpo,
           startvec=None, startvec_rank=None, randstate=None,
           max_num_sweeps=5, eigs_opts=None, minimize_sites=1):
    """Iterative search for smallest eigenvalue and eigenvector of an MPO.

    Algorithm: [Sch11_, Sec. 6.3]

    :param MPArray mpo: A matrix product operator (MPA with two physical legs)
    :param startvec: initial guess for eigenvector (default random MPS with
        rank `startvec_rank`)
    :param startvec_rank: Rank of random start vector if
        no start vector is given. (default: Use the rank of `mpo`)
    :param randstate: numpy.random.RandomState instance or None
    :param max_num_sweeps: Maximum number of sweeps to do (default 5)
    :param eigs_opts: kwargs for `scipy.sparse.linalg.eigs()`. If you
        supple `which`, you will probably not obtain the minimal
        eigenvalue. `k` different from one is not supported at the moment.
    :param int minimize_sites: Number of connected sites minimization should
        be performed on (default 1)
    :returns: mineigval, mineigval_eigvec_mpa

    We minimize the eigenvalue by obtaining the minimal eigenvalue of
    an operator supported on 'minimize_sites' many sites. For
    minimize_sites=1, this is called "variational MPS ground state
    search" or "single-site DMRG" [Sch11_, Sec. 6.3, p. 69]. For
    minimize_sites>1, this is called "multi-site DMRG".

    Comments on the implementation, for minimize_sites=1:

    References are to the arXiv version of [Sch11_] assuming we replace
    zero-based with one-based indices there.

    leftvecs[i] is L_{i-1}  \
    rightvecs[i] is R_{i}   |  See Fig. 38 and Eq. (191) on p. 62.
    mpo[i] is W_{i}         /
    eigvec[i] is M_{i}         This is just the MPS matrix.

    Psi^A_{i-1} and Psi^B_{i} are identity matrices because of
    normalization. (See Fig. 42 on p. 67 and the text; see also
    Figs. 14 and 15 and pages 28 and 29.)

    """
    # Possible TODOs:
    #  - Can we refactor this function into several shorter functions?
    #  - compute the overlap between 'eigvec' from successive iterations
    #    to check whether we have converged
    #  - compute var(H) = <psi| H^2 |psi> - (<psi| H |psi>)^2 every n-th
    #    iteration to check whether we have converged (this criterion is
    #    better but more expensive to compute)
    #  - increase the rank of 'eigvec' if var(H) remains above
    #    a given threshold
    #  - for multi-site updates, track the error in the SVD truncation
    #    (see comment there why)
    #  - return these details for tracking errors in larger computations

    nr_sites = len(mpo)
    assert nr_sites - minimize_sites > 0, (
        'Require ({} =) nr_sites > minimize_sites (= {})'
        .format(nr_sites, minimize_sites))

    if startvec is None:
        pdims = max(dim[0] for dim in mpo.shape)
        if startvec_rank is None:
            startvec_rank = max(mpo.ranks)
        if startvec_rank == 1:
            raise ValueError('startvec_rank must be at least 2')

        # FIXME Can we choose dtype as mpo.dtype? If so, also adapt mineig_sum
        startvec = random_mpa(nr_sites, pdims, startvec_rank,
                              randstate=randstate, dtype=np.complex_)
        startvec.canonicalize(right=1)
        startvec /= mp.norm(startvec)
    else:
        # Do not modify the `startvec` argument.
        startvec = startvec.copy()
    # Can we avoid this overly complex check by improving
    # _mineig_minimize_locally()? eigs() will fail under the excluded
    # conditions because of too small matrices.
<<<<<<< HEAD
    assert not any(rank12 == (1, 1) for rank12 in
                   zip((1,) + startvec.ranks, startvec.ranks + (1,))), \
        'startvec must not contain two consecutive ranks 1, ' \
        'ranks including dummy values = (1,) + {!r} + (1,)' \
            .format(startvec.ranks)
=======
    assert not any(bdim12 == (1, 1) for bdim12 in
                   zip((1,) + startvec.bdims, startvec.bdims + (1,))), \
        'startvec must not contain two consecutive bonds of dimension 1, ' \
        'bdims including dummy bonds = (1,) + {!r} + (1,)' \
        .format(startvec.bdims)
>>>>>>> 7a4ae113
    # For
    #
    #   pos in range(nr_sites - minimize_sites),
    #
    # we find the ground state of an operator supported on
    #
    #   range(pos, pos_end),  pos_end = pos + minimize_sites
    #
    # leftvecs[pos] and rightvecs[pos] contain the vectors needed to
    # construct that operator for that. Therefore, leftvecs[pos] is
    # constructed from matrices on
    #
    #   range(0, pos - 1)
    #
    # and rightvecs[pos] is constructed from matrices on
    #
    #   range(pos_end, nr_sites),  pos_end = pos + minimize_sites
    eigvec = startvec
    eigvec.canonicalize(right=1)
    leftvecs = [np.array(1, ndmin=3)] + [None] * (nr_sites - minimize_sites)
    rightvecs = [None] * (nr_sites - minimize_sites) + [np.array(1, ndmin=3)]
    for pos in reversed(range(nr_sites - minimize_sites)):
        rightvecs[pos] = _mineig_rightvec_add(rightvecs[pos + 1],
                                              mpo.lt[pos + minimize_sites],
                                              eigvec.lt[pos + minimize_sites])

    # The iteration pattern is very similar to
    # :func:`mpnum.mparray.MPArray._adapt_to()`. See there for more
    # comments.
    for num_sweep in range(max_num_sweeps):
        # Sweep from left to right
        for pos in range(nr_sites - minimize_sites + 1):
            if pos == 0 and num_sweep > 0:
                # Don't do first site again if we are not in the first sweep.
                continue

            if pos > 0:
                eigvec.canonicalize(left=pos)
                rightvecs[pos - 1] = None
                leftvecs[pos] = _mineig_leftvec_add(
                    leftvecs[pos - 1], mpo.lt[pos - 1], eigvec.lt[pos - 1])
            pos_end = pos + minimize_sites
            eigval, eigvec_lten = _mineig_minimize_locally(
                leftvecs[pos], mpo.lt[pos:pos_end], rightvecs[pos],
                eigvec.lt[pos:pos_end], eigs_opts)
            eigvec.lt[pos:pos_end] = eigvec_lten

        # Sweep from right to left (don't do last site again)
        for pos in reversed(range(nr_sites - minimize_sites)):
            pos_end = pos + minimize_sites
            if pos < nr_sites - minimize_sites:
                # We always do this, because we don't do the last site again.
                eigvec.canonicalize(right=pos_end)
                leftvecs[pos + 1] = None
                rightvecs[pos] = _mineig_rightvec_add(
                    rightvecs[pos + 1], mpo.lt[pos_end], eigvec.lt[pos_end])
            eigval, eigvec_lten = _mineig_minimize_locally(
                leftvecs[pos], mpo.lt[pos:pos_end], rightvecs[pos],
                eigvec.lt[pos:pos_end], eigs_opts)
            eigvec.lt[pos:pos_end] = eigvec_lten

    return eigval, eigvec


<<<<<<< HEAD
def mineig_sum(mpas,
           startvec=None, startvec_rank=None, randstate=None,
           max_num_sweeps=5, eigs_opts=None, minimize_sites=1):
    """Iterative search for smallest eigenvalue+vector of a sum of MPAs

    Try to compute the ground state of the sum of the objects in
    `mpas`. MPOs are taken as-is. An MPS \|psi> is interpreted as
    \|psiXpsi\| in the sum.
=======
def mineig_sum(
        mpas, startvec=None, startvec_bonddim=None, randstate=None,
        max_num_sweeps=5, eigs_opts=None, minimize_sites=1):
    r"""Iterative search for smallest eigenvalue+vector of a sum

    Try to compute the ground state of the sum of the objects in
    `mpas`. MPOs are taken as-is. An MPS :math:`\vert\psi\rangle`
    is interpreted as :math:`\vert\psi\rangle \langle\psi\vert`
    in the sum.
>>>>>>> 7a4ae113

    This function executes exactly the same algorithm as
    :func:`mineig` applied to an uncompressed MPO sum of the elements
    in `mpas`, but it obtains the ingredients for the local
    optimization steps using less memory and execution time. In
    particular, this function does not have to convert an MPS in
    `mpas` to an MPO.

    .. todo:: Add information on how the runtime of :func:`mineig` and
        :func:`mineig_sum` with the the different ranks.

    :param mpas: A sequence of MPOs or MPSs

    Remaining parameters and description: See :func:`mineig`.

    Algorithm: [Sch11_, Sec. 6.3]

    """
    # Possible TODOs: See :func:`mineig`
    mpas = list(mpas)
    nr_mpas = len(mpas)
    nr_sites = len(mpas[0])
    assert all(len(m) == nr_sites for m in mpas)
    ndims = [m.ndims[0] for m in mpas]
    assert nr_sites - minimize_sites > 0, (
        'Require ({} =) nr_sites > minimize_sites (= {})'
        .format(nr_sites, minimize_sites))

    if startvec is None:
        pdims = max(dim[0] for dim in mpas[0].shape)  # FIXME (also in mineig())
        if startvec_rank is None:
            raise ValueError(
                'At least one of startvec and startvec_rank is required')
        if startvec_rank == 1:
            raise ValueError('startvec_rank must be at least 2')

        startvec = random_mpa(nr_sites, pdims, startvec_rank,
                              randstate=randstate, dtype=np.complex_)
        startvec.canonicalize(right=1)
        startvec /= mp.norm(startvec)
    else:
        # Do not modify the `startvec` argument.
        startvec = startvec.copy()
    # Can we avoid this overly complex check by improving
    # _mineig_minimize_locally()? eigs() will fail under the excluded
    # conditions because of too small matrices.
<<<<<<< HEAD
    assert not any(rank12 == (1, 1) for rank12 in
                   zip((1,) + startvec.ranks, startvec.ranks + (1,))), \
        'startvec must not contain two consecutive ranks 1, ' \
        'ranks including dummy values = (1,) + {!r} + (1,)' \
            .format(startvec.ranks)
=======
    assert not any(bdim12 == (1, 1) for bdim12 in
                   zip((1,) + startvec.bdims, startvec.bdims + (1,))), \
        'startvec must not contain two consecutive bonds of dimension 1, ' \
        'bdims including dummy bonds = (1,) + {!r} + (1,)' \
        .format(startvec.bdims)
>>>>>>> 7a4ae113
    # For
    #
    #   pos in range(nr_sites - minimize_sites),
    #
    # we find the ground state of an operator supported on
    #
    #   range(pos, pos_end),  pos_end = pos + minimize_sites
    #
    # leftvecs[pos] and rightvecs[pos] contain the vectors needed to
    # construct that operator for that. Therefore, leftvecs[pos] is
    # constructed from matrices on
    #
    #   range(0, pos - 1)
    #
    # and rightvecs[pos] is constructed from matrices on
    #
    #   range(pos_end, nr_sites),  pos_end = pos + minimize_sites
    eigvec = startvec
    eigvec.canonicalize(right=1)
    leftvecs = [[np.array(1, ndmin=1 + pl) for pl in ndims]]
    leftvecs.extend([None] * nr_mpas for _ in range(nr_sites - minimize_sites))
    rightvecs = [[None] * nr_mpas for _ in range(nr_sites - minimize_sites)]
    rightvecs.append(leftvecs[0][:])
    for pos in reversed(range(nr_sites - minimize_sites)):
        _mineig_sum_rightvec_add(
            mpas, ndims, rightvecs[pos], rightvecs[pos + 1],
            pos + minimize_sites, eigvec.lt[pos + minimize_sites])

    # The iteration pattern is very similar to
    # :func:`mpnum.mparray.MPArray._adapt_to()`. See there for more
    # comments.
    for num_sweep in range(max_num_sweeps):
        # Sweep from left to right
        for pos in range(nr_sites - minimize_sites + 1):
            if pos == 0 and num_sweep > 0:
                # Don't do first site again if we are not in the first sweep.
                continue

            if pos > 0:
                eigvec.canonicalize(left=pos)
                rightvecs[pos - 1] = [None] * nr_mpas
                _mineig_sum_leftvec_add(
                    mpas, ndims, leftvecs[pos], leftvecs[pos - 1],
                    pos - 1, eigvec.lt[pos - 1])
            pos_end = pos + minimize_sites
            eigval, eigvec_lten = _mineig_sum_minimize_locally(
                mpas, ndims, leftvecs[pos], slice(pos, pos_end), rightvecs[pos],
                eigvec.lt[pos:pos_end], eigs_opts)
            eigvec.lt[pos:pos_end] = eigvec_lten

        # Sweep from right to left (don't do last site again)
        for pos in reversed(range(nr_sites - minimize_sites)):
            pos_end = pos + minimize_sites
            if pos < nr_sites - minimize_sites:
                # We always do this, because we don't do the last site again.
                eigvec.canonicalize(right=pos_end)
                leftvecs[pos + 1] = [None] * nr_mpas
                _mineig_sum_rightvec_add(
                    mpas, ndims, rightvecs[pos], rightvecs[pos + 1],
                    pos_end, eigvec.lt[pos_end])
            eigval, eigvec_lten = _mineig_sum_minimize_locally(
                mpas, ndims, leftvecs[pos], slice(pos, pos_end), rightvecs[pos],
                eigvec.lt[pos:pos_end], eigs_opts)
            eigvec.lt[pos:pos_end] = eigvec_lten

    return eigval, eigvec<|MERGE_RESOLUTION|>--- conflicted
+++ resolved
@@ -343,11 +343,7 @@
         elif ndims == 1:
             op += _mineig_local_op_mps(lv, list(mpa.lt[pos]), rv)
         else:
-<<<<<<< HEAD
             raise ValueError('ndims = {!r} not supported'.format(pdims))
-=======
-            raise ValueError('plegs = {!r} not supported'.format(plegs))
->>>>>>> 7a4ae113
 
     return _mineig_minimize_locally2(op, list(eigvec_ltens), user_eigs_opts)
 
@@ -430,19 +426,11 @@
     # Can we avoid this overly complex check by improving
     # _mineig_minimize_locally()? eigs() will fail under the excluded
     # conditions because of too small matrices.
-<<<<<<< HEAD
     assert not any(rank12 == (1, 1) for rank12 in
                    zip((1,) + startvec.ranks, startvec.ranks + (1,))), \
         'startvec must not contain two consecutive ranks 1, ' \
         'ranks including dummy values = (1,) + {!r} + (1,)' \
             .format(startvec.ranks)
-=======
-    assert not any(bdim12 == (1, 1) for bdim12 in
-                   zip((1,) + startvec.bdims, startvec.bdims + (1,))), \
-        'startvec must not contain two consecutive bonds of dimension 1, ' \
-        'bdims including dummy bonds = (1,) + {!r} + (1,)' \
-        .format(startvec.bdims)
->>>>>>> 7a4ae113
     # For
     #
     #   pos in range(nr_sites - minimize_sites),
@@ -507,26 +495,15 @@
     return eigval, eigvec
 
 
-<<<<<<< HEAD
 def mineig_sum(mpas,
            startvec=None, startvec_rank=None, randstate=None,
            max_num_sweeps=5, eigs_opts=None, minimize_sites=1):
     """Iterative search for smallest eigenvalue+vector of a sum of MPAs
 
     Try to compute the ground state of the sum of the objects in
-    `mpas`. MPOs are taken as-is. An MPS \|psi> is interpreted as
-    \|psiXpsi\| in the sum.
-=======
-def mineig_sum(
-        mpas, startvec=None, startvec_bonddim=None, randstate=None,
-        max_num_sweeps=5, eigs_opts=None, minimize_sites=1):
-    r"""Iterative search for smallest eigenvalue+vector of a sum
-
-    Try to compute the ground state of the sum of the objects in
     `mpas`. MPOs are taken as-is. An MPS :math:`\vert\psi\rangle`
     is interpreted as :math:`\vert\psi\rangle \langle\psi\vert`
     in the sum.
->>>>>>> 7a4ae113
 
     This function executes exactly the same algorithm as
     :func:`mineig` applied to an uncompressed MPO sum of the elements
@@ -573,19 +550,11 @@
     # Can we avoid this overly complex check by improving
     # _mineig_minimize_locally()? eigs() will fail under the excluded
     # conditions because of too small matrices.
-<<<<<<< HEAD
     assert not any(rank12 == (1, 1) for rank12 in
                    zip((1,) + startvec.ranks, startvec.ranks + (1,))), \
         'startvec must not contain two consecutive ranks 1, ' \
         'ranks including dummy values = (1,) + {!r} + (1,)' \
-            .format(startvec.ranks)
-=======
-    assert not any(bdim12 == (1, 1) for bdim12 in
-                   zip((1,) + startvec.bdims, startvec.bdims + (1,))), \
-        'startvec must not contain two consecutive bonds of dimension 1, ' \
-        'bdims including dummy bonds = (1,) + {!r} + (1,)' \
-        .format(startvec.bdims)
->>>>>>> 7a4ae113
+        .format(startvec.ranks)
     # For
     #
     #   pos in range(nr_sites - minimize_sites),
