--- conflicted
+++ resolved
@@ -1,8 +1,4 @@
-<<<<<<< HEAD
-from .localpovm import pauli_povm, x_povm, y_povm, z_povm
-from .mppovm import MPPovm
-=======
 # encoding: utf-8
 
 from .localpovm import pauli_povm, x_povm, y_povm, z_povm
->>>>>>> 328bef33
+from .mppovm import MPPovm